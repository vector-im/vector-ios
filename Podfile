# Uncomment this line to define a global platform for your project
platform :ios, "8.0"

source 'https://github.com/CocoaPods/Specs.git'

target "Riot" do


# Different flavours of pods to MatrixKit
# The tagged version on which this version of Riot has been built
<<<<<<< HEAD
#pod 'MatrixKit', '0.6.0'
=======
pod 'MatrixKit', '0.6.1'
>>>>>>> d7a5b3f2

# The lastest release available on the CocoaPods repository 
#pod 'MatrixKit'

# The develop branch version
#pod 'MatrixSDK', :git => 'https://github.com/matrix-org/matrix-ios-sdk.git', :branch => 'develop'
#pod 'MatrixKit', :git => 'https://github.com/matrix-org/matrix-ios-kit.git', :branch => 'develop'

# The one used for developing both MatrixSDK and MatrixKit
# Note that MatrixSDK must be cloned into a folder called matrix-ios-sdk next to the MatrixKit folder
pod 'MatrixKit', :path => '../matrix-ios-kit/MatrixKit.podspec'
pod 'MatrixSDK', :path => '../matrix-ios-sdk/MatrixSDK.podspec'

pod 'GBDeviceInfo', '~> 4.3.0'

pod 'GoogleAnalytics'

# The Google WebRTC stack
pod 'WebRTC', '58.17.16937'

# OLMKit for crypto
pod 'OLMKit'
#pod 'OLMKit', :path => '../olm/OLMKit.podspec'
pod 'Realm', '~> 2.8.1'

# Remove warnings from "bad" pods
pod 'OLMKit', :inhibit_warnings => true
pod 'cmark', :inhibit_warnings => true
pod 'DTCoreText', :inhibit_warnings => true
    
end


target "RiotShareExtension" do

pod 'GoogleAnalytics'
# The Google WebRTC stack
pod 'WebRTC', '58.17.16937'
# OLMKit for crypto
pod 'OLMKit'
#pod 'OLMKit', :path => '../olm/OLMKit.podspec'
pod 'Realm', '~> 2.8.1'

# The tagged version on which this version of Riot has been built
#pod 'MatrixKit', '0.5.2'

# The lastest release available on the CocoaPods repository
#pod 'MatrixKit/AppExtension'

# The develop branch version
#pod 'MatrixSDK', :git => 'https://github.com/matrix-org/matrix-ios-sdk.git', :branch => 'develop'
#pod 'MatrixKit/AppExtension', :git => 'https://github.com/matrix-org/matrix-ios-kit.git', :branch => 'develop'

# The one used for developing both MatrixSDK and MatrixKit
# Note that MatrixSDK must be cloned into a folder called matrix-ios-sdk next to the MatrixKit folder
pod 'MatrixSDK', :path => '../matrix-ios-sdk/MatrixSDK.podspec'
pod 'MatrixKit/AppExtension', :path => '../matrix-ios-kit/MatrixKit.podspec'

# Remove warnings from "bad" pods
pod 'OLMKit', :inhibit_warnings => true
pod 'cmark', :inhibit_warnings => true
pod 'DTCoreText', :inhibit_warnings => true

end



<|MERGE_RESOLUTION|>--- conflicted
+++ resolved
@@ -8,11 +8,7 @@
 
 # Different flavours of pods to MatrixKit
 # The tagged version on which this version of Riot has been built
-<<<<<<< HEAD
-#pod 'MatrixKit', '0.6.0'
-=======
 pod 'MatrixKit', '0.6.1'
->>>>>>> d7a5b3f2
 
 # The lastest release available on the CocoaPods repository 
 #pod 'MatrixKit'
@@ -23,8 +19,8 @@
 
 # The one used for developing both MatrixSDK and MatrixKit
 # Note that MatrixSDK must be cloned into a folder called matrix-ios-sdk next to the MatrixKit folder
-pod 'MatrixKit', :path => '../matrix-ios-kit/MatrixKit.podspec'
-pod 'MatrixSDK', :path => '../matrix-ios-sdk/MatrixSDK.podspec'
+#pod 'MatrixKit', :path => '../matrix-ios-kit/MatrixKit.podspec'
+#pod 'MatrixSDK', :path => '../matrix-ios-sdk/MatrixSDK.podspec'
 
 pod 'GBDeviceInfo', '~> 4.3.0'
 
@@ -57,7 +53,7 @@
 pod 'Realm', '~> 2.8.1'
 
 # The tagged version on which this version of Riot has been built
-#pod 'MatrixKit', '0.5.2'
+pod 'MatrixKit', '0.6.1'
 
 # The lastest release available on the CocoaPods repository
 #pod 'MatrixKit/AppExtension'
@@ -68,8 +64,8 @@
 
 # The one used for developing both MatrixSDK and MatrixKit
 # Note that MatrixSDK must be cloned into a folder called matrix-ios-sdk next to the MatrixKit folder
-pod 'MatrixSDK', :path => '../matrix-ios-sdk/MatrixSDK.podspec'
-pod 'MatrixKit/AppExtension', :path => '../matrix-ios-kit/MatrixKit.podspec'
+#pod 'MatrixSDK', :path => '../matrix-ios-sdk/MatrixSDK.podspec'
+#pod 'MatrixKit/AppExtension', :path => '../matrix-ios-kit/MatrixKit.podspec'
 
 # Remove warnings from "bad" pods
 pod 'OLMKit', :inhibit_warnings => true
