/*
 Copyright 2014 OpenMarket Ltd
 Copyright 2017 Vector Creations Ltd
 Copyright 2018 New Vector Ltd
 
 Licensed under the Apache License, Version 2.0 (the "License");
 you may not use this file except in compliance with the License.
 You may obtain a copy of the License at
 
 http://www.apache.org/licenses/LICENSE-2.0
 
 Unless required by applicable law or agreed to in writing, software
 distributed under the License is distributed on an "AS IS" BASIS,
 WITHOUT WARRANTIES OR CONDITIONS OF ANY KIND, either express or implied.
 See the License for the specific language governing permissions and
 limitations under the License.
 */

#import "LegacyAppDelegate.h"

#import <Intents/Intents.h>
#import <Contacts/Contacts.h>

#import "RecentsDataSource.h"
#import "RoomDataSource.h"

#import "EventFormatter.h"

#import "RoomViewController.h"

#import "DirectoryViewController.h"
#import "SettingsViewController.h"
#import "ContactDetailsViewController.h"

#import "BugReportViewController.h"
#import "RoomKeyRequestViewController.h"
#import "DecryptionFailureTracker.h"

#import <MatrixKit/MatrixKit.h>

#import "Tools.h"
#import "WidgetManager.h"

#import "AFNetworkReachabilityManager.h"

#import <AudioToolbox/AudioToolbox.h>

#include <MatrixSDK/MXUIKitBackgroundModeHandler.h>

#import "WebViewViewController.h"

// Calls
#import "CallViewController.h"

#import "MXSession+Riot.h"
#import "MXRoom+Riot.h"

#import "Riot-Swift.h"
#import "PushNotificationService.h"

//#define MX_CALL_STACK_OPENWEBRTC
#ifdef MX_CALL_STACK_OPENWEBRTC
#import <MatrixOpenWebRTCWrapper/MatrixOpenWebRTCWrapper.h>
#endif

#ifdef MX_CALL_STACK_ENDPOINT
#import <MatrixEndpointWrapper/MatrixEndpointWrapper.h>
#endif


#if __has_include(<MatrixSDK/MXJingleCallStack.h>)
#define CALL_STACK_JINGLE
#endif
#ifdef CALL_STACK_JINGLE
#import <MatrixSDK/MXJingleCallStack.h>

#endif

#define CALL_STATUS_BAR_HEIGHT 44

#define MAKE_STRING(x) #x
#define MAKE_NS_STRING(x) @MAKE_STRING(x)

NSString *const kAppDelegateDidTapStatusBarNotification = @"kAppDelegateDidTapStatusBarNotification";
NSString *const kAppDelegateNetworkStatusDidChangeNotification = @"kAppDelegateNetworkStatusDidChangeNotification";

NSString *const AppDelegateDidValidateEmailNotification = @"AppDelegateDidValidateEmailNotification";
NSString *const AppDelegateDidValidateEmailNotificationSIDKey = @"AppDelegateDidValidateEmailNotificationSIDKey";
NSString *const AppDelegateDidValidateEmailNotificationClientSecretKey = @"AppDelegateDidValidateEmailNotificationClientSecretKey";

NSString *const AppDelegateUniversalLinkDidChangeNotification = @"AppDelegateUniversalLinkDidChangeNotification";

@interface LegacyAppDelegate () <GDPRConsentViewControllerDelegate, KeyVerificationCoordinatorBridgePresenterDelegate, ServiceTermsModalCoordinatorBridgePresenterDelegate, PushNotificationServiceDelegate, SetPinCoordinatorBridgePresenterDelegate, CallServiceDelegate, CallBarDelegate>
{
    /**
     Reachability observer
     */
    id reachabilityObserver;
    
    /**
     MatrixKit error observer
     */
    id matrixKitErrorObserver;
    
    /**
     matrix session observer used to detect new opened sessions.
     */
    id matrixSessionStateObserver;
    
    /**
     matrix account observers.
     */
    id addedAccountObserver;
    id removedAccountObserver;
    
    /**
     Incoming room key requests observers
     */
    id roomKeyRequestObserver;
    id roomKeyRequestCancellationObserver;

    /**
     If any the currently displayed sharing key dialog
     */
    RoomKeyRequestViewController *roomKeyRequestViewController;

    /**
     Incoming key verification requests observers
     */
    id incomingKeyVerificationObserver;

    /**
     If any the currently displayed key verification dialog
     */
    KeyVerificationCoordinatorBridgePresenter *keyVerificationCoordinatorBridgePresenter;

    /**
     Account picker used in case of multiple account.
     */
    UIAlertController *accountPicker;
    
    /**
     Array of `MXSession` instances.
     */
    NSMutableArray *mxSessionArray;
    
    /**
     The fragment of the universal link being processing.
     Only one fragment is handled at a time.
     */
    NSString *universalLinkFragmentPending;
    
    /**
     The potential room alias related to the fragment of the universal link being processing.
     Only one alias is handled at a time, the key is the room id and the value is the alias.
     */
    NSDictionary *universalLinkFragmentPendingRoomAlias;
    
    /**
     An universal link may need to wait for an account to be logged in or for a
     session to be running. Hence, this observer.
     */
    id universalLinkWaitingObserver;
    
    /**
     Suspend the error notifications when the navigation stack of the root view controller is updating.
     */
    BOOL isErrorNotificationSuspended;
    
    /**
     The listeners to call events.
     There is one listener per MXSession.
     The key is an identifier of the MXSession. The value, the listener.
     */
    NSMutableDictionary *callEventsListeners;

    /**
     Currently displayed "Call not supported" alert.
     */
    UIAlertController *noCallSupportAlert;
    
    /**
     Prompt to ask the user to log in again.
     */
    UIAlertController *cryptoDataCorruptedAlert;

    /**
     Prompt to warn the user about a new backup on the homeserver.
     */
    UIAlertController *wrongBackupVersionAlert;

    /**
     The launch animation container view
     */
    UIView *launchAnimationContainerView;
}

@property (strong, nonatomic) UIAlertController *mxInAppNotification;

@property (strong, nonatomic) UIAlertController *logoutConfirmation;

@property (weak, nonatomic) UIAlertController *gdprConsentNotGivenAlertController;
@property (weak, nonatomic) UIViewController *gdprConsentController;

@property (weak, nonatomic) UIAlertController *incomingKeyVerificationRequestAlertController;

@property (nonatomic, strong) ServiceTermsModalCoordinatorBridgePresenter *serviceTermsModalCoordinatorBridgePresenter;
@property (nonatomic, strong) SlidingModalPresenter *slidingModalPresenter;
@property (nonatomic, strong) SetPinCoordinatorBridgePresenter *setPinCoordinatorBridgePresenter;

/**
 Used to manage on boarding steps, like create DM with riot bot
 */
@property (strong, nonatomic) OnBoardingManager *onBoardingManager;

@property (nonatomic, weak) id userDidSignInOnNewDeviceObserver;
@property (weak, nonatomic) UIAlertController *userNewSignInAlertController;

@property (nonatomic, weak) id userDidChangeCrossSigningKeysObserver;

/**
 Related push notification service instance. Will be created when launch finished.
 */
@property (nonatomic, strong) PushNotificationService *pushNotificationService;
@property (nonatomic, strong) PushNotificationStore *pushNotificationStore;
@property (nonatomic, strong) LocalAuthenticationService *localAuthenticationService;
@property (nonatomic, strong) CallService *callService;

@property (nonatomic, strong) MajorUpdateManager *majorUpdateManager;

@end

@implementation LegacyAppDelegate

#pragma mark -

+ (void)initialize
{
    NSLog(@"[AppDelegate] initialize");

    // Set static application settings
    [[AppConfiguration new] setupSettings];

    // Redirect NSLogs to files only if we are not debugging
    if (!isatty(STDERR_FILENO))
    {
        [MXLogger redirectNSLogToFiles:YES numberOfFiles:50];
    }

    NSLog(@"[AppDelegate] initialize: Done");
}

+ (instancetype)theDelegate
{
    static id sharedInstance = nil;
    static dispatch_once_t onceToken;
    
    dispatch_once(&onceToken, ^{
        sharedInstance = [[self alloc] init];
    });
    
    return sharedInstance;
}


#pragma mark - Push Notifications

- (void)registerForRemoteNotificationsWithCompletion:(nullable void (^)(NSError *))completion
{
    [self.pushNotificationService registerForRemoteNotificationsWithCompletion:completion];
}

- (void)application:(UIApplication *)application didRegisterForRemoteNotificationsWithDeviceToken:(NSData *)deviceToken
{
    [self.pushNotificationService didRegisterForRemoteNotificationsWithDeviceToken:deviceToken];
    
    NSString * deviceTokenString = [[[[deviceToken description]
                                      stringByReplacingOccurrencesOfString: @"<" withString: @""]
                                     stringByReplacingOccurrencesOfString: @">" withString: @""]
                                    stringByReplacingOccurrencesOfString: @" " withString: @""];
    
    NSLog(@"The generated device token string is : %@",deviceTokenString);
}

- (void)application:(UIApplication *)application didFailToRegisterForRemoteNotificationsWithError:(NSError *)error
{
    [self.pushNotificationService didFailToRegisterForRemoteNotificationsWithError:error];
}

- (void)application:(UIApplication *)application didReceiveRemoteNotification:(NSDictionary *)userInfo fetchCompletionHandler:(void (^)(UIBackgroundFetchResult))completionHandler
{
    [self.pushNotificationService didReceiveRemoteNotification:userInfo fetchCompletionHandler:completionHandler];
}

#pragma mark -

- (NSString*)appVersion
{
    if (!_appVersion)
    {
        _appVersion = [[NSBundle mainBundle] objectForInfoDictionaryKey:@"CFBundleShortVersionString"];
    }
    
    return _appVersion;
}

- (NSString*)build
{
    if (!_build)
    {
        NSString *buildBranch = nil;
        NSString *buildNumber = nil;
        // Check whether GIT_BRANCH and BUILD_NUMBER were provided during compilation in command line argument.
#ifdef GIT_BRANCH
        buildBranch = MAKE_NS_STRING(GIT_BRANCH);
#endif
#ifdef BUILD_NUMBER
        buildNumber = [NSString stringWithFormat:@"#%@", @(BUILD_NUMBER)];
#endif
        if (buildBranch && buildNumber)
        {
            _build = [NSString stringWithFormat:@"%@ %@", buildBranch, buildNumber];
        } else if (buildNumber){
            _build = buildNumber;
        } else
        {
            _build = buildBranch ? buildBranch : NSLocalizedStringFromTable(@"settings_config_no_build_info", @"Vector", nil);
        }
    }
    return _build;
}

- (void)setIsOffline:(BOOL)isOffline
{
    if (!reachabilityObserver)
    {
        // Define reachability observer when isOffline property is set for the first time
        reachabilityObserver = [[NSNotificationCenter defaultCenter] addObserverForName:AFNetworkingReachabilityDidChangeNotification object:nil queue:[NSOperationQueue mainQueue] usingBlock:^(NSNotification *note) {
            
            NSNumber *statusItem = note.userInfo[AFNetworkingReachabilityNotificationStatusItem];
            if (statusItem)
            {
                AFNetworkReachabilityStatus reachabilityStatus = statusItem.integerValue;
                if (reachabilityStatus == AFNetworkReachabilityStatusNotReachable)
                {
                    [AppDelegate theDelegate].isOffline = YES;
                }
                else
                {
                    [AppDelegate theDelegate].isOffline = NO;
                }
            }
            
        }];
    }
    
    if (_isOffline != isOffline)
    {
        _isOffline = isOffline;
        
        [[NSNotificationCenter defaultCenter] postNotificationName:kAppDelegateNetworkStatusDidChangeNotification object:nil];
    }
}

#pragma mark - UIApplicationDelegate

- (BOOL)application:(UIApplication *)application willFinishLaunchingWithOptions:(nullable NSDictionary *)launchOptions
{
    // Create message sound
    NSURL *messageSoundURL = [[NSBundle mainBundle] URLForResource:@"message" withExtension:@"caf"];
    AudioServicesCreateSystemSoundID((__bridge CFURLRef)messageSoundURL, &_messageSound);
    
    NSLog(@"[AppDelegate] willFinishLaunchingWithOptions: Done");

    return YES;
}

- (BOOL)application:(UIApplication *)application didFinishLaunchingWithOptions:(NSDictionary *)launchOptions
{
    NSDate *startDate = [NSDate date];
    
#ifdef DEBUG
    // log the full launchOptions only in DEBUG
    NSLog(@"[AppDelegate] didFinishLaunchingWithOptions: %@", launchOptions);
#else
    NSLog(@"[AppDelegate] didFinishLaunchingWithOptions");
#endif

    NSLog(@"[AppDelegate] didFinishLaunchingWithOptions: isProtectedDataAvailable: %@", @([application isProtectedDataAvailable]));

    _configuration = [AppConfiguration new];
    
    // Log app information
    NSString *appDisplayName = [[NSBundle mainBundle] infoDictionary][@"CFBundleDisplayName"];
    NSString* appVersion = [AppDelegate theDelegate].appVersion;
    NSString* build = [AppDelegate theDelegate].build;
    
    NSLog(@"------------------------------");
    NSLog(@"Application info:");
    NSLog(@"%@ version: %@", appDisplayName, appVersion);
    NSLog(@"MatrixKit version: %@", MatrixKitVersion);
    NSLog(@"MatrixSDK version: %@", MatrixSDKVersion);
    NSLog(@"Build: %@\n", build);
    NSLog(@"------------------------------\n");
    
    [self setupUserDefaults];

    // Set up theme
    ThemeService.shared.themeId = RiotSettings.shared.userInterfaceTheme;

    // Set up runtime language and fallback by considering the userDefaults object shared within the application group.
    NSUserDefaults *sharedUserDefaults = [MXKAppSettings standardAppSettings].sharedUserDefaults;
    NSString *language = [sharedUserDefaults objectForKey:@"appLanguage"];
    if (!language)
    {
        // Check whether a langage was only defined at the Riot application level.
        language = [[NSUserDefaults standardUserDefaults] objectForKey:@"appLanguage"];
        if (language)
        {
            // Move this setting into the shared userDefaults object to apply it to the extensions.
            [sharedUserDefaults setObject:language forKey:@"appLanguage"];

            [[NSUserDefaults standardUserDefaults] removeObjectForKey:@"appLanguage"];
        }
    }
    [NSBundle mxk_setLanguage:language];
    [NSBundle mxk_setFallbackLanguage:@"en"];

    mxSessionArray = [NSMutableArray array];
    callEventsListeners = [NSMutableDictionary dictionary];

    // To simplify navigation into the app, we retrieve here the main navigation controller and the tab bar controller.
    UISplitViewController *splitViewController = (UISplitViewController *)self.window.rootViewController;
    
    _masterNavigationController = splitViewController.viewControllers[0];
    _masterTabBarController = _masterNavigationController.viewControllers.firstObject;
    
    // Sanity check
    NSAssert(_masterTabBarController, @"Something wrong in Main.storyboard");
    
    _isAppForeground = NO;
    _handleSelfVerificationRequest = YES;
    
    // Configure our analytics. It will indeed start if the option is enabled
    Analytics *analytics = [Analytics sharedInstance];
    [MXSDKOptions sharedInstance].analyticsDelegate = analytics;
    [DecryptionFailureTracker sharedInstance].delegate = [Analytics sharedInstance];
    
    MXBaseProfiler *profiler = [MXBaseProfiler new];
    profiler.analytics = analytics;
    [MXSDKOptions sharedInstance].profiler = profiler;
    
    [analytics start];

    self.localAuthenticationService = [[LocalAuthenticationService alloc] initWithPinCodePreferences:[PinCodePreferences shared]];
    
    self.callService = [[CallService alloc] init];
    self.callService.delegate = self;

    self.pushNotificationStore = [PushNotificationStore new];
    self.pushNotificationService = [[PushNotificationService alloc] initWithPushNotificationStore:self.pushNotificationStore];
    self.pushNotificationService.delegate = self;
    
    // Add matrix observers, and initialize matrix sessions if the app is not launched in background.
    [self initMatrixSessions];
    
#ifdef CALL_STACK_JINGLE
    // Setup Jitsi
    [JitsiService.shared configureDefaultConferenceOptionsWith:BuildSettings.jitsiServerUrl];

    [JitsiService.shared application:application didFinishLaunchingWithOptions:launchOptions];
#endif
    
    self.majorUpdateManager = [MajorUpdateManager new];

    NSLog(@"[AppDelegate] didFinishLaunchingWithOptions: Done in %.0fms", [[NSDate date] timeIntervalSinceDate:startDate] * 1000);

    dispatch_async(dispatch_get_main_queue(), ^{
        [self configurePinCodeScreenFor:application createIfRequired:YES];
    });
    
    return YES;
}

- (void)applicationWillResignActive:(UIApplication *)application
{
    NSLog(@"[AppDelegate] applicationWillResignActive");
    
    // Sent when the application is about to move from active to inactive state. This can occur for certain types of temporary interruptions (such as an incoming phone call or SMS message) or when the user quits the application and it begins the transition to the background state.
    // Use this method to pause ongoing tasks, disable timers, and throttle down OpenGL ES frame rates. Games should use this method to pause the game.
    
    [self.pushNotificationService applicationWillResignActive];
    
    // Release MatrixKit error observer
    if (matrixKitErrorObserver)
    {
        [[NSNotificationCenter defaultCenter] removeObserver:matrixKitErrorObserver];
        matrixKitErrorObserver = nil;
    }
    
    if (self.errorNotification)
    {
        [self.errorNotification dismissViewControllerAnimated:NO completion:nil];
        self.errorNotification = nil;
    }
    
    if (accountPicker)
    {
        [accountPicker dismissViewControllerAnimated:NO completion:nil];
        accountPicker = nil;
    }
    
    if (noCallSupportAlert)
    {
        [noCallSupportAlert dismissViewControllerAnimated:NO completion:nil];
        noCallSupportAlert = nil;
    }
    
    if (cryptoDataCorruptedAlert)
    {
        [cryptoDataCorruptedAlert dismissViewControllerAnimated:NO completion:nil];
        cryptoDataCorruptedAlert = nil;
    }

    if (wrongBackupVersionAlert)
    {
        [wrongBackupVersionAlert dismissViewControllerAnimated:NO completion:nil];
        wrongBackupVersionAlert = nil;
    }
    
    if ([self.localAuthenticationService isProtectionSet] && ![BiometricsAuthenticationPresenter isPresenting])
    {
        if (self.setPinCoordinatorBridgePresenter)
        {
            //  it's already on screen, convert the viewMode
            self.setPinCoordinatorBridgePresenter.viewMode = SetPinCoordinatorViewModeInactive;
            return;
        }
        self.setPinCoordinatorBridgePresenter = [[SetPinCoordinatorBridgePresenter alloc] initWithSession:mxSessionArray.firstObject viewMode:SetPinCoordinatorViewModeInactive];
        self.setPinCoordinatorBridgePresenter.delegate = self;
        [self.setPinCoordinatorBridgePresenter presentIn:self.window];
    }
}

- (void)applicationDidEnterBackground:(UIApplication *)application
{
    NSLog(@"[AppDelegate] applicationDidEnterBackground");
    
    // Use this method to release shared resources, save user data, invalidate timers, and store enough application state information to restore your application to its current state in case it is terminated later.
    // If your application supports background execution, this method is called instead of applicationWillTerminate: when the user quits.
    
    // Stop reachability monitoring
    if (reachabilityObserver)
    {
        [[NSNotificationCenter defaultCenter] removeObserver:reachabilityObserver];
        reachabilityObserver = nil;
    }
    [[AFNetworkReachabilityManager sharedManager] setReachabilityStatusChangeBlock:nil];
    [[AFNetworkReachabilityManager sharedManager] stopMonitoring];
    
    // check if some media must be released to reduce the cache size
    [MXMediaManager reduceCacheSizeToInsert:0];
    
    // Hide potential notification
    if (self.mxInAppNotification)
    {
        [self.mxInAppNotification dismissViewControllerAnimated:NO completion:nil];
        self.mxInAppNotification = nil;
    }
    
    // Discard any process on pending universal link
    [self resetPendingUniversalLink];
    
    // Suspend all running matrix sessions
    NSArray *mxAccounts = [MXKAccountManager sharedManager].activeAccounts;
    for (MXKAccount *account in mxAccounts)
    {
        [account pauseInBackgroundTask];
    }
    
    // Refresh the notifications counter
    [self refreshApplicationIconBadgeNumber];
    
    _isAppForeground = NO;
    
    [self.pushNotificationService applicationDidEnterBackground];
    
    // Pause profiling
    [MXSDKOptions.sharedInstance.profiler pause];
    
    // Analytics: Force to send the pending actions
    [[DecryptionFailureTracker sharedInstance] dispatch];
    [[Analytics sharedInstance] dispatch];
}

- (void)applicationWillEnterForeground:(UIApplication *)application
{
    NSLog(@"[AppDelegate] applicationWillEnterForeground");
    
    // Called as part of the transition from the background to the inactive state; here you can undo many of the changes made on entering the background.

    [MXSDKOptions.sharedInstance.profiler resume];
    
    // Force each session to refresh here their publicised groups by user dictionary.
    // When these publicised groups are retrieved for a user, they are cached and reused until the app is backgrounded and enters in the foreground again
    for (MXSession *session in mxSessionArray)
    {
        [session markOutdatedPublicisedGroupsByUserData];
    }
    
    _isAppForeground = YES;
}

- (void)applicationDidBecomeActive:(UIApplication *)application
{
    NSLog(@"[AppDelegate] applicationDidBecomeActive");
    
    [self.pushNotificationService applicationDidBecomeActive];
    
    [self configurePinCodeScreenFor:application createIfRequired:NO];
}

- (void)configurePinCodeScreenFor:(UIApplication *)application
                 createIfRequired:(BOOL)createIfRequired
{
    if ([self.localAuthenticationService shouldShowPinCode])
    {
        if (self.setPinCoordinatorBridgePresenter)
        {
            //  it's already on screen, convert the viewMode
            self.setPinCoordinatorBridgePresenter.viewMode = SetPinCoordinatorViewModeUnlock;
            return;
        }
        if (createIfRequired)
        {
            self.setPinCoordinatorBridgePresenter = [[SetPinCoordinatorBridgePresenter alloc] initWithSession:mxSessionArray.firstObject viewMode:SetPinCoordinatorViewModeUnlock];
            self.setPinCoordinatorBridgePresenter.delegate = self;
            [self.setPinCoordinatorBridgePresenter presentIn:self.window];
        }
    }
    else
    {
        [self.setPinCoordinatorBridgePresenter dismiss];
        self.setPinCoordinatorBridgePresenter = nil;
        [self afterAppUnlockedByPin:application];
    }
}

- (void)afterAppUnlockedByPin:(UIApplication *)application
{
    NSLog(@"[AppDelegate] afterAppUnlockedByPin");
    
    // Check if there is crash log to send
    if (RiotSettings.shared.enableCrashReport)
    {
        [self checkExceptionToReport];
    }
    
    // Restart any tasks that were paused (or not yet started) while the application was inactive. If the application was previously in the background, optionally refresh the user interface.

    // Check if an initial sync failure occured while the app was in background
    MXSession *mainSession = self.mxSessions.firstObject;
    if (mainSession.state == MXSessionStateInitialSyncFailed)
    {
        // Inform the end user why the app appears blank
        NSError *error = [NSError errorWithDomain:NSURLErrorDomain
                                             code:NSURLErrorCannotConnectToHost
                                         userInfo:@{NSLocalizedDescriptionKey : NSLocalizedStringFromTable(@"homeserver_connection_lost", @"Vector", nil)}];

        [self showErrorAsAlert:error];
    }
    
    // Register to GDPR consent not given notification
    [self registerUserConsentNotGivenNotification];
    
    // Register to identity server terms not signed notification
    [self registerIdentityServiceTermsNotSignedNotification];
    
    // Start monitoring reachability
    [[AFNetworkReachabilityManager sharedManager] setReachabilityStatusChangeBlock:^(AFNetworkReachabilityStatus status) {
        
        // Check whether monitoring is ready
        if (status != AFNetworkReachabilityStatusUnknown)
        {
            if (status == AFNetworkReachabilityStatusNotReachable)
            {
                // Prompt user
                [[AppDelegate theDelegate] showErrorAsAlert:[NSError errorWithDomain:NSURLErrorDomain code:NSURLErrorNotConnectedToInternet userInfo:@{NSLocalizedDescriptionKey : NSLocalizedStringFromTable(@"network_offline_prompt", @"Vector", nil)}]];
            }
            else
            {
                self.isOffline = NO;
            }
            
            // Use a dispatch to avoid to kill ourselves
            dispatch_async(dispatch_get_main_queue(), ^{
                [[AFNetworkReachabilityManager sharedManager] setReachabilityStatusChangeBlock:nil];
            });
        }
        
    }];
    [[AFNetworkReachabilityManager sharedManager] startMonitoring];
    
    // Observe matrixKit error to alert user on error
    matrixKitErrorObserver = [[NSNotificationCenter defaultCenter] addObserverForName:kMXKErrorNotification object:nil queue:[NSOperationQueue mainQueue] usingBlock:^(NSNotification *note) {
        
        [self showErrorAsAlert:note.object];
        
    }];
    
    // Observe crypto data storage corruption
    [[NSNotificationCenter defaultCenter] addObserver:self selector:@selector(onSessionCryptoDidCorruptData:) name:kMXSessionCryptoDidCorruptDataNotification object:nil];

    // Observe wrong backup version
    [[NSNotificationCenter defaultCenter] addObserver:self selector:@selector(keyBackupStateDidChangeNotification:) name:kMXKeyBackupDidStateChangeNotification object:nil];

    // Resume all existing matrix sessions
    NSArray *mxAccounts = [MXKAccountManager sharedManager].activeAccounts;
    for (MXKAccount *account in mxAccounts)
    {
        [account resume];
    }
    
    _isAppForeground = YES;

    if (@available(iOS 11.0, *))
    {
        // Riot has its own dark theme. Prevent iOS from applying its one
        [application keyWindow].accessibilityIgnoresInvertColors = YES;
    }
    
    [self handleAppState];
}

- (void)applicationWillTerminate:(UIApplication *)application
{
    NSLog(@"[AppDelegate] applicationWillTerminate");
    // Called when the application is about to terminate. Save data if appropriate. See also applicationDidEnterBackground:.
}

- (void)applicationDidReceiveMemoryWarning:(UIApplication *)application
{
    NSLog(@"[AppDelegate] applicationDidReceiveMemoryWarning");
}

- (BOOL)application:(UIApplication *)application continueUserActivity:(NSUserActivity *)userActivity restorationHandler:(void (^)(NSArray<id<UIUserActivityRestoring>> * _Nullable))restorationHandler
{
    BOOL continueUserActivity = NO;
    
    if ([userActivity.activityType isEqualToString:NSUserActivityTypeBrowsingWeb])
    {
        continueUserActivity = [self handleUniversalLink:userActivity];
    }
    else if ([userActivity.activityType isEqualToString:INStartAudioCallIntentIdentifier] ||
             [userActivity.activityType isEqualToString:INStartVideoCallIntentIdentifier])
    {
        INInteraction *interaction = userActivity.interaction;
        
        // roomID provided by Siri intent
        NSString *roomID = userActivity.userInfo[@"roomID"];
        
        // We've launched from calls history list
        if (!roomID)
        {
            INPerson *person;
            
            if ([interaction.intent isKindOfClass:INStartAudioCallIntent.class])
            {
                person = [[(INStartAudioCallIntent *)(interaction.intent) contacts] firstObject];
            }
            else if ([interaction.intent isKindOfClass:INStartVideoCallIntent.class])
            {
                person = [[(INStartVideoCallIntent *)(interaction.intent) contacts] firstObject];
            }
            
            roomID = person.personHandle.value;
        }
        
        BOOL isVideoCall = [userActivity.activityType isEqualToString:INStartVideoCallIntentIdentifier];
        
        UIApplication *application = UIApplication.sharedApplication;
        
        id<MXBackgroundModeHandler> handler = [MXSDKOptions sharedInstance].backgroundModeHandler;
        id<MXBackgroundTask> backgroundTask;
        
        // Start background task since we need time for MXSession preparasion because our app can be launched in the background
        if (application.applicationState == UIApplicationStateBackground)
        {
            backgroundTask = [handler startBackgroundTaskWithName:@"[AppDelegate] application:continueUserActivity:restorationHandler: Audio or video call" expirationHandler:nil];
        }

        MXSession *session = mxSessionArray.firstObject;
        [session.callManager placeCallInRoom:roomID
                                   withVideo:isVideoCall
                                     success:^(MXCall *call) {
                                         if (application.applicationState == UIApplicationStateBackground)
                                         {
                                             __weak NSNotificationCenter *center = NSNotificationCenter.defaultCenter;
                                             __block id token =
                                             [center addObserverForName:kMXCallStateDidChange
                                                                 object:call
                                                                  queue:nil
                                                             usingBlock:^(NSNotification * _Nonnull note) {
                                                                 if (call.state == MXCallStateEnded)
                                                                 {
                                                                     [backgroundTask stop];
                                                                     [center removeObserver:token];
                                                                 }
                                                             }];
                                         }
                                     }
                                     failure:^(NSError *error) {
                                         if (backgroundTask)
                                         {
                                             [backgroundTask stop];
                                         }
                                     }];
        
        continueUserActivity = YES;
    }
    
    return continueUserActivity;
}

#pragma mark - Application layout handling

- (void)restoreInitialDisplay:(void (^)(void))completion
{
    // Suspend error notifications during navigation stack change.
    isErrorNotificationSuspended = YES;
    
    // Dismiss potential view controllers that were presented modally (like the media picker).
    if (self.window.rootViewController.presentedViewController)
    {
        // Do it asynchronously to avoid hasardous dispatch_async after calling restoreInitialDisplay
        [self.window.rootViewController dismissViewControllerAnimated:NO completion:^{
            
            [self popToHomeViewControllerAnimated:NO completion:^{
                
                if (completion)
                {
                    completion();
                }
                
                // Enable error notifications
                isErrorNotificationSuspended = NO;
                
                if (noCallSupportAlert)
                {
                    NSLog(@"[AppDelegate] restoreInitialDisplay: keep visible noCall support alert");
                    [self showNotificationAlert:noCallSupportAlert];
                }
                else if (cryptoDataCorruptedAlert)
                {
                    NSLog(@"[AppDelegate] restoreInitialDisplay: keep visible log in again");
                    [self showNotificationAlert:cryptoDataCorruptedAlert];
                }
                else if (wrongBackupVersionAlert)
                {
                    NSLog(@"[AppDelegate] restoreInitialDisplay: keep visible wrongBackupVersionAlert");
                    [self showNotificationAlert:wrongBackupVersionAlert];

                }
                // Check whether an error notification is pending
                else if (_errorNotification)
                {
                    [self showNotificationAlert:_errorNotification];
                }
                
            }];
            
        }];
    }
    else
    {
        [self popToHomeViewControllerAnimated:NO completion:^{
            
            if (completion)
            {
                completion();
            }
            
            // Enable error notification (Check whether a notification is pending)
            isErrorNotificationSuspended = NO;
            if (_errorNotification)
            {
                [self showNotificationAlert:_errorNotification];
            }
        }];
    }
}

- (void)restoreEmptyDetailsViewController
{
    [self.delegate legacyAppDelegateRestoreEmptyDetailsViewController:self];
}

- (UIAlertController*)showErrorAsAlert:(NSError*)error
{
    // Ignore fake error, or connection cancellation error
    if (!error || ([error.domain isEqualToString:NSURLErrorDomain] && error.code == NSURLErrorCancelled))
    {
        return nil;
    }
    
    // Ignore network reachability error when the app is already offline
    if (self.isOffline && [error.domain isEqualToString:NSURLErrorDomain] && error.code == NSURLErrorNotConnectedToInternet)
    {
        return nil;
    }
    
    // Ignore GDPR Consent not given error. Already caught by kMXHTTPClientUserConsentNotGivenErrorNotification observation
    if ([MXError isMXError:error])
    {
        MXError *mxError = [[MXError alloc] initWithNSError:error];
        if ([mxError.errcode isEqualToString:kMXErrCodeStringConsentNotGiven])
        {
            return nil;
        }
    }

    NSString *title = [error.userInfo valueForKey:NSLocalizedFailureReasonErrorKey];
    NSString *msg = [error.userInfo valueForKey:NSLocalizedDescriptionKey];
    if (!title)
    {
        if (msg)
        {
            title = msg;
            msg = nil;
        }
        else
        {
            title = [NSBundle mxk_localizedStringForKey:@"error"];
        }
    }
    
    // Switch in offline mode in case of network reachability error
    if ([error.domain isEqualToString:NSURLErrorDomain] && error.code == NSURLErrorNotConnectedToInternet)
    {
        self.isOffline = YES;
    }

    return [self showAlertWithTitle:title message:msg];
}

- (UIAlertController*)showAlertWithTitle:(NSString*)title message:(NSString*)message
{
    [_errorNotification dismissViewControllerAnimated:NO completion:nil];

    _errorNotification = [UIAlertController alertControllerWithTitle:title message:message preferredStyle:UIAlertControllerStyleAlert];
    [_errorNotification addAction:[UIAlertAction actionWithTitle:[NSBundle mxk_localizedStringForKey:@"ok"]
                                                           style:UIAlertActionStyleDefault
                                                         handler:^(UIAlertAction * action) {

                                                             [AppDelegate theDelegate].errorNotification = nil;

                                                         }]];
    // Display the error notification
    if (!isErrorNotificationSuspended)
    {
        [_errorNotification mxk_setAccessibilityIdentifier:@"AppDelegateErrorAlert"];
        [self showNotificationAlert:_errorNotification];
    }

    return self.errorNotification;
}

- (void)showNotificationAlert:(UIAlertController*)alert
{
    [alert popoverPresentationController].sourceView = self.presentedViewController.view;
    [alert popoverPresentationController].sourceRect = self.presentedViewController.view.bounds;
    [self.presentedViewController presentViewController:alert animated:YES completion:nil];
}

- (void)onSessionCryptoDidCorruptData:(NSNotification *)notification
{
    NSString *userId = notification.object;
    
    MXKAccount *account = [[MXKAccountManager sharedManager] accountForUserId:userId];
    if (account)
    {
        if (cryptoDataCorruptedAlert)
        {
            [cryptoDataCorruptedAlert dismissViewControllerAnimated:NO completion:nil];
        }
        
        cryptoDataCorruptedAlert = [UIAlertController alertControllerWithTitle:nil
                                                                       message:NSLocalizedStringFromTable(@"e2e_need_log_in_again", @"Vector", nil)
                                                                preferredStyle:UIAlertControllerStyleAlert];
        
        __weak typeof(self) weakSelf = self;
        
        [cryptoDataCorruptedAlert addAction:[UIAlertAction actionWithTitle:[NSBundle mxk_localizedStringForKey:@"later"]
                                                                     style:UIAlertActionStyleDefault
                                                                   handler:^(UIAlertAction * action) {
                                                                       
                                                                       if (weakSelf)
                                                                       {
                                                                           typeof(self) self = weakSelf;
                                                                           self->cryptoDataCorruptedAlert = nil;
                                                                       }
                                                                       
                                                                   }]];
        
        [cryptoDataCorruptedAlert addAction:[UIAlertAction actionWithTitle:[NSBundle mxk_localizedStringForKey:@"settings_sign_out"]
                                                                     style:UIAlertActionStyleDefault
                                                                   handler:^(UIAlertAction * action) {
                                                                       
                                                                       if (weakSelf)
                                                                       {
                                                                           typeof(self) self = weakSelf;
                                                                           self->cryptoDataCorruptedAlert = nil;
                                                                           
                                                                           [[MXKAccountManager sharedManager] removeAccount:account completion:nil];
                                                                       }
                                                                       
                                                                   }]];
        
        [self showNotificationAlert:cryptoDataCorruptedAlert];
    }
}

- (void)keyBackupStateDidChangeNotification:(NSNotification *)notification
{
    MXKeyBackup *keyBackup = notification.object;

    if (keyBackup.state == MXKeyBackupStateWrongBackUpVersion)
    {
        if (wrongBackupVersionAlert)
        {
            [wrongBackupVersionAlert dismissViewControllerAnimated:NO completion:nil];
        }

        wrongBackupVersionAlert = [UIAlertController
                                   alertControllerWithTitle:NSLocalizedStringFromTable(@"e2e_key_backup_wrong_version_title", @"Vector", nil)

                                   message:NSLocalizedStringFromTable(@"e2e_key_backup_wrong_version", @"Vector", nil)

                                   preferredStyle:UIAlertControllerStyleAlert];

        MXWeakify(self);
        [wrongBackupVersionAlert addAction:[UIAlertAction actionWithTitle:[NSBundle mxk_localizedStringForKey:@"e2e_key_backup_wrong_version_button_settings"]
                                                                     style:UIAlertActionStyleDefault
                                                                   handler:^(UIAlertAction * action)
                                             {
                                                 MXStrongifyAndReturnIfNil(self);
                                                 self->wrongBackupVersionAlert = nil;

                                                 // TODO: Open settings
                                             }]];

        [wrongBackupVersionAlert addAction:[UIAlertAction actionWithTitle:[NSBundle mxk_localizedStringForKey:@"e2e_key_backup_wrong_version_button_wasme"]
                                                                     style:UIAlertActionStyleDefault
                                                                   handler:^(UIAlertAction * action)
                                             {
                                                 MXStrongifyAndReturnIfNil(self);
                                                 self->wrongBackupVersionAlert = nil;
                                             }]];

        [self showNotificationAlert:wrongBackupVersionAlert];
    }
}

#pragma mark

- (void)popToHomeViewControllerAnimated:(BOOL)animated completion:(void (^)(void))completion
{
    [self.delegate legacyAppDelegate:self wantsToPopToHomeViewControllerAnimated:animated completion:completion];
}

#pragma mark - Crash handling

// Check if there is a crash log to send to server
- (void)checkExceptionToReport
{
    // Check if the app crashed last time
    NSString *filePath = [MXLogger crashLog];
    if (filePath)
    {
        // Do not show the crash report dialog if it is already displayed
        if ([self.window.rootViewController.childViewControllers[0] isKindOfClass:[UINavigationController class]]
            && [((UINavigationController*)self.window.rootViewController.childViewControllers[0]).visibleViewController isKindOfClass:[BugReportViewController class]])
        {
            return;
        }
        
        NSString *description = [[NSString alloc] initWithContentsOfFile:filePath
                                                            usedEncoding:nil
                                                                   error:nil];
        
        NSLog(@"[AppDelegate] Promt user to report crash:\n%@", description);

        // Ask the user to send a crash report
        [[RageShakeManager sharedManager] promptCrashReportInViewController:self.window.rootViewController];
    }
}

#pragma mark - PushNotificationServiceDelegate

- (void)pushNotificationService:(PushNotificationService *)pushNotificationService shouldNavigateToRoomWithId:(NSString *)roomId
{
    _lastNavigatedRoomIdFromPush = roomId;
    [self navigateToRoomById:roomId];
}

#pragma mark - Badge Count

- (void)refreshApplicationIconBadgeNumber
{
    // Consider the total number of missed discussions including the invites.
    NSUInteger count = [self.masterTabBarController missedDiscussionsCount];

    NSLog(@"[AppDelegate] refreshApplicationIconBadgeNumber: %tu", count);

    [UIApplication sharedApplication].applicationIconBadgeNumber = count;
}

#pragma mark - Universal link

- (BOOL)handleUniversalLink:(NSUserActivity*)userActivity
{
    NSURL *webURL = userActivity.webpageURL;
    NSLog(@"[AppDelegate] handleUniversalLink: %@", webURL.absoluteString);
    
    // iOS Patch: fix vector.im urls before using it
    webURL = [Tools fixURLWithSeveralHashKeys:webURL];

    // Extract required parameters from the link
    NSArray<NSString*> *pathParams;
    NSMutableDictionary *queryParams;
    [self parseUniversalLinkFragment:webURL.absoluteString outPathParams:&pathParams outQueryParams:&queryParams];

    UniversalLink *newLink = [[UniversalLink alloc] initWithUrl:webURL pathParams:pathParams queryParams:queryParams];
    if (![_lastHandledUniversalLink isEqual:newLink])
    {
        _lastHandledUniversalLink = [[UniversalLink alloc] initWithUrl:webURL pathParams:pathParams queryParams:queryParams];
        //  notify this change
        [[NSNotificationCenter defaultCenter] postNotificationName:AppDelegateUniversalLinkDidChangeNotification object:nil];
    }

    if ([webURL.path isEqualToString:@"/"])
    {
        return [self handleServerProvionningLink:webURL];
    }
    
    NSString *validateEmailSubmitTokenPath = @"validate/email/submitToken";
    
    NSString *validateEmailSubmitTokenAPIPathV1 = [NSString stringWithFormat:@"/%@/%@", kMXIdentityAPIPrefixPathV1, validateEmailSubmitTokenPath];
    NSString *validateEmailSubmitTokenAPIPathV2 = [NSString stringWithFormat:@"/%@/%@", kMXIdentityAPIPrefixPathV2, validateEmailSubmitTokenPath];
    
    // Manage email validation links from homeserver for registration (/registration/email/submit_token)
    // and email addition (/add_threepid/email/submit_token)
    // They look like https://matrix.org/_matrix/client/unstable/registration/email/submit_token?token=vtQjQIZfwdoREDACTEDozrmKYSWlCXsJ&client_secret=53e679ea-oRED-ACTED-92b8-3012c49c6cfa&sid=qlBCREDACTEDEtgxD
    if ([webURL.path hasSuffix:@"/email/submit_token"])
    {
        NSLog(@"[AppDelegate] handleUniversalLink: Validate link");
        
        // We just need to ping the link.
        // The app should be in the registration flow at the "waiting for email validation" polling state. The server
        // will indicate the email is validated through this polling API. Then, the app will go to the next flow step.
        NSURLSessionConfiguration *conf = [NSURLSessionConfiguration defaultSessionConfiguration];
        NSURLSession *urlSession = [NSURLSession sessionWithConfiguration:conf];
        
        NSURLSessionDataTask * task = [urlSession dataTaskWithURL:webURL completionHandler:^(NSData * _Nullable data, NSURLResponse * _Nullable response, NSError * _Nullable error) {
            
            NSLog(@"[AppDelegate] handleUniversalLink: Link validation response: %@\nData: %@", response,
                  [[NSString alloc] initWithData:data encoding:NSUTF8StringEncoding]);
            
            if (error)
            {
                NSLog(@"[AppDelegate] handleUniversalLink: Link validation error: %@", error);
                [self showErrorAsAlert:error];
            }
        }];
        
        [task resume];
        
        return YES;
    }
    
    // Manage email validation link from Identity Server v1 or v2
    else if ([webURL.path isEqualToString:validateEmailSubmitTokenAPIPathV1]
             || [webURL.path isEqualToString:validateEmailSubmitTokenAPIPathV2])
    {
        // Validate the email on the passed identity server
        NSString *identityServer = [NSString stringWithFormat:@"%@://%@", webURL.scheme, webURL.host];
        
        MXSession *mainSession = self.mxSessions.firstObject;
        MXRestClient *homeserverRestClient;
        
        if (mainSession.matrixRestClient)
        {
            homeserverRestClient = mainSession.matrixRestClient;
        }
        else
        {
            homeserverRestClient = [[MXRestClient alloc] initWithHomeServer:identityServer andOnUnrecognizedCertificateBlock:nil];
        }
        
        MXIdentityService *identityService = [[MXIdentityService alloc] initWithIdentityServer:identityServer accessToken:nil andHomeserverRestClient:homeserverRestClient];

        NSString *clientSecret = queryParams[@"client_secret"];
        NSString *sid = queryParams[@"sid"];
        
        [identityService submit3PIDValidationToken:queryParams[@"token"] medium:kMX3PIDMediumEmail clientSecret:clientSecret sid:sid success:^{
            
            NSLog(@"[AppDelegate] handleUniversalLink. Email successfully validated.");
            
            if (queryParams[@"nextLink"])
            {
                // Continue the registration with the passed nextLink
                NSLog(@"[AppDelegate] handleUniversalLink. Complete registration with nextLink");
                NSURL *nextLink = [NSURL URLWithString:queryParams[@"nextLink"]];
                [self handleUniversalLinkFragment:nextLink.fragment];
            }
            else
            {
                // No nextLink in Vector world means validation for binding a new email
                
                // Post a notification about email validation to make a chance to SettingsDiscoveryThreePidDetailsViewModel to make it discoverable or not by the identity server.
                if (clientSecret && sid)
                {
                    NSDictionary *userInfo = @{ AppDelegateDidValidateEmailNotificationClientSecretKey : clientSecret,
                                                AppDelegateDidValidateEmailNotificationSIDKey : sid };
                    
                    [[NSNotificationCenter defaultCenter] postNotificationName:AppDelegateDidValidateEmailNotification object:nil userInfo:userInfo];
                }
            }
            
        } failure:^(NSError *error) {
            
            NSLog(@"[AppDelegate] handleUniversalLink. Error: submitToken failed");
            [self showErrorAsAlert:error];
            
        }];
        
        return YES;
    }
    
    return [self handleUniversalLinkFragment:webURL.fragment];
}

- (BOOL)handleUniversalLinkFragment:(NSString*)fragment
{
    BOOL continueUserActivity = NO;
    MXKAccountManager *accountManager = [MXKAccountManager sharedManager];
    
    NSLog(@"[AppDelegate] Universal link: handleUniversalLinkFragment: %@", fragment);
    
    // The app manages only one universal link at a time
    // Discard any pending one
    [self resetPendingUniversalLink];
    
    // Extract params
    NSArray<NSString*> *pathParams;
    NSMutableDictionary *queryParams;
    [self parseUniversalLinkFragment:fragment outPathParams:&pathParams outQueryParams:&queryParams];
    
    // Sanity check
    if (!pathParams.count)
    {
        NSLog(@"[AppDelegate] Universal link: Error: No path parameters");
        return NO;
    }
    
    NSString *roomIdOrAlias;
    NSString *eventId;
    NSString *userId;
    NSString *groupId;
    
    // Check permalink to room or event
    if ([pathParams[0] isEqualToString:@"room"] && pathParams.count >= 2)
    {
        // The link is the form of "/room/[roomIdOrAlias]" or "/room/[roomIdOrAlias]/[eventId]"
        roomIdOrAlias = pathParams[1];
        
        // Is it a link to an event of a room?
        eventId = (pathParams.count >= 3) ? pathParams[2] : nil;
    }
    else if ([pathParams[0] isEqualToString:@"group"] && pathParams.count >= 2)
    {
        // The link is the form of "/group/[groupId]"
        groupId = pathParams[1];
    }
    else if (([pathParams[0] hasPrefix:@"#"] || [pathParams[0] hasPrefix:@"!"]) && pathParams.count >= 1)
    {
        // The link is the form of "/#/[roomIdOrAlias]" or "/#/[roomIdOrAlias]/[eventId]"
        // Such links come from matrix.to permalinks
        roomIdOrAlias = pathParams[0];
        eventId = (pathParams.count >= 2) ? pathParams[1] : nil;
    }
    // Check permalink to a user
    else if ([pathParams[0] isEqualToString:@"user"] && pathParams.count == 2)
    {
        // The link is the form of "/user/userId"
        userId = pathParams[1];
    }
    else if ([pathParams[0] hasPrefix:@"@"] && pathParams.count == 1)
    {
        // The link is the form of "/#/[userId]"
        // Such links come from matrix.to permalinks
        userId = pathParams[0];
    }
    
    // Check the conditions to keep the room alias information of a pending fragment.
    if (universalLinkFragmentPendingRoomAlias)
    {
        if (!roomIdOrAlias || !universalLinkFragmentPendingRoomAlias[roomIdOrAlias])
        {
            universalLinkFragmentPendingRoomAlias = nil;
        }
    }
    
    if (roomIdOrAlias)
    {
        if (accountManager.activeAccounts.count)
        {
            // Check there is an account that knows this room
            MXKAccount *account = [accountManager accountKnowingRoomWithRoomIdOrAlias:roomIdOrAlias];
            if (account)
            {
                NSString *roomId = roomIdOrAlias;
                
                // Translate the alias into the room id
                if ([roomIdOrAlias hasPrefix:@"#"])
                {
                    MXRoom *room = [account.mxSession roomWithAlias:roomIdOrAlias];
                    if (room)
                    {
                        roomId = room.roomId;
                    }
                }
                
                // Open the room page
                [self showRoom:roomId andEventId:eventId withMatrixSession:account.mxSession];
                
                continueUserActivity = YES;
            }
            else
            {
                // We will display something but we need to do some requests before.
                // So, come back to the home VC and show its loading wheel while processing
                [self restoreInitialDisplay:^{
                    
                    if ([_masterTabBarController.selectedViewController isKindOfClass:MXKViewController.class])
                    {
                        MXKViewController *homeViewController = (MXKViewController*)_masterTabBarController.selectedViewController;
                        
                        [homeViewController startActivityIndicator];
                        
                        if ([roomIdOrAlias hasPrefix:@"#"])
                        {
                            // The alias may be not part of user's rooms states
                            // Ask the HS to resolve the room alias into a room id and then retry
                            universalLinkFragmentPending = fragment;
                            MXKAccount* account = accountManager.activeAccounts.firstObject;
                            [account.mxSession.matrixRestClient roomIDForRoomAlias:roomIdOrAlias success:^(NSString *roomId) {
                                
                                // Note: the activity indicator will not disappear if the session is not ready
                                [homeViewController stopActivityIndicator];
                                
                                // Check that 'fragment' has not been cancelled
                                if ([universalLinkFragmentPending isEqualToString:fragment])
                                {
                                    // Retry opening the link but with the returned room id
                                    NSString *newUniversalLinkFragment =
                                            [fragment stringByReplacingOccurrencesOfString:[MXTools encodeURIComponent:roomIdOrAlias]
                                                                                withString:[MXTools encodeURIComponent:roomId]
                                            ];
                                    
                                    universalLinkFragmentPendingRoomAlias = @{roomId: roomIdOrAlias};
                                    
                                    [self handleUniversalLinkFragment:newUniversalLinkFragment];
                                }
                                
                            } failure:^(NSError *error) {
                                NSLog(@"[AppDelegate] Universal link: Error: The homeserver failed to resolve the room alias (%@)", roomIdOrAlias);

                                [homeViewController stopActivityIndicator];

                                NSString *errorMessage = [NSString stringWithFormat:NSLocalizedStringFromTable(@"room_does_not_exist", @"Vector", nil), roomIdOrAlias];

                                [self showAlertWithTitle:nil message:errorMessage];
                            }];
                        }
                        else if ([roomIdOrAlias hasPrefix:@"!"] && ((MXKAccount*)accountManager.activeAccounts.firstObject).mxSession.state != MXSessionStateRunning)
                        {
                            // The user does not know the room id but this may be because their session is not yet sync'ed
                            // So, wait for the completion of the sync and then retry
                            // FIXME: Manange all user's accounts not only the first one
                            MXKAccount* account = accountManager.activeAccounts.firstObject;
                            
                            NSLog(@"[AppDelegate] Universal link: Need to wait for the session to be sync'ed and running");
                            universalLinkFragmentPending = fragment;
                            
                            universalLinkWaitingObserver = [[NSNotificationCenter defaultCenter] addObserverForName:kMXSessionStateDidChangeNotification object:nil queue:[NSOperationQueue mainQueue] usingBlock:^(NSNotification * _Nonnull notif) {
                                
                                // Check that 'fragment' has not been cancelled
                                if ([universalLinkFragmentPending isEqualToString:fragment])
                                {
                                    // Check whether the concerned session is the associated one
                                    if (notif.object == account.mxSession && account.mxSession.state == MXSessionStateRunning)
                                    {
                                        NSLog(@"[AppDelegate] Universal link: The session is running. Retry the link");
                                        [self handleUniversalLinkFragment:fragment];
                                    }
                                }
                            }];
                        }
                        else
                        {
                            NSLog(@"[AppDelegate] Universal link: The room (%@) is not known by any account (email invitation: %@). Display its preview to try to join it", roomIdOrAlias, queryParams ? @"YES" : @"NO");
                            
                            // FIXME: In case of multi-account, ask the user which one to use
                            MXKAccount* account = accountManager.activeAccounts.firstObject;
                            
                            RoomPreviewData *roomPreviewData;
                            if (queryParams)
                            {
                                // Note: the activity indicator will not disappear if the session is not ready
                                [homeViewController stopActivityIndicator];
                                
                                roomPreviewData = [[RoomPreviewData alloc] initWithRoomId:roomIdOrAlias emailInvitationParams:queryParams andSession:account.mxSession];
                                roomPreviewData.viaServers = queryParams[@"via"];
                                [self showRoomPreview:roomPreviewData];
                            }
                            else
                            {
                                roomPreviewData = [[RoomPreviewData alloc] initWithRoomId:roomIdOrAlias andSession:account.mxSession];
                                
                                // Is it a link to an event of a room?
                                // If yes, the event will be displayed once the room is joined
                                roomPreviewData.eventId = (pathParams.count >= 3) ? pathParams[2] : nil;
                                
                                // Try to get more information about the room before opening its preview
                                [roomPreviewData peekInRoom:^(BOOL succeeded) {
                                    
                                    // Note: the activity indicator will not disappear if the session is not ready
                                    [homeViewController stopActivityIndicator];
                                    
                                    // If no data is available for this room, we name it with the known room alias (if any).
                                    if (!succeeded && universalLinkFragmentPendingRoomAlias[roomIdOrAlias])
                                    {
                                        roomPreviewData.roomName = universalLinkFragmentPendingRoomAlias[roomIdOrAlias];
                                    }
                                    universalLinkFragmentPendingRoomAlias = nil;
                                    
                                    [self showRoomPreview:roomPreviewData];
                                }];
                            }
                        }
                        
                    }
                }];
                
                // Let's say we are handling the case
                continueUserActivity = YES;
            }
        }
        else
        {
            // There is no account. The app will display the AuthenticationVC.
            // Wait for a successful login
            NSLog(@"[AppDelegate] Universal link: The user is not logged in. Wait for a successful login");
            universalLinkFragmentPending = fragment;
            
            // Register an observer in order to handle new account
            universalLinkWaitingObserver = [[NSNotificationCenter defaultCenter] addObserverForName:kMXKAccountManagerDidAddAccountNotification object:nil queue:[NSOperationQueue mainQueue] usingBlock:^(NSNotification *notif) {
                
                // Check that 'fragment' has not been cancelled
                if ([universalLinkFragmentPending isEqualToString:fragment])
                {
                    NSLog(@"[AppDelegate] Universal link:  The user is now logged in. Retry the link");
                    [self handleUniversalLinkFragment:fragment];
                }
            }];
        }
    }
    else if (userId)
    {
        // Check there is an account that knows this user
        MXUser *mxUser;
        MXKAccount *account = [accountManager accountKnowingUserWithUserId:userId];
        if (account)
        {
            mxUser = [account.mxSession userWithUserId:userId];
        }

        // Prepare the display name of this user
        NSString *displayName;
        if (mxUser)
        {
            displayName = (mxUser.displayname.length > 0) ? mxUser.displayname : userId;
        }
        else
        {
            displayName = userId;
        }

        // Create the contact related to this member
        MXKContact *contact = [[MXKContact alloc] initMatrixContactWithDisplayName:displayName andMatrixID:userId];
        [self showContact:contact];

        continueUserActivity = YES;
    }
    else if (groupId)
    {
        // @FIXME: In case of multi-account, ask the user which one to use
        MXKAccount* account = accountManager.activeAccounts.firstObject;
        if (account)
        {
            MXGroup *group = [account.mxSession groupWithGroupId:groupId];
            
            if (!group)
            {
                // Create a group instance to display its preview
                group = [[MXGroup alloc] initWithGroupId:groupId];
            }
            
            // Display the group details
            [self showGroup:group withMatrixSession:account.mxSession];
            
            continueUserActivity = YES;
        }
        else
        {
            // There is no account. The app will display the AuthenticationVC.
            // Wait for a successful login
            NSLog(@"[AppDelegate] Universal link: The user is not logged in. Wait for a successful login");
            universalLinkFragmentPending = fragment;
            
            // Register an observer in order to handle new account
            universalLinkWaitingObserver = [[NSNotificationCenter defaultCenter] addObserverForName:kMXKAccountManagerDidAddAccountNotification object:nil queue:[NSOperationQueue mainQueue] usingBlock:^(NSNotification *notif) {
                
                // Check that 'fragment' has not been cancelled
                if ([universalLinkFragmentPending isEqualToString:fragment])
                {
                    NSLog(@"[AppDelegate] Universal link:  The user is now logged in. Retry the link");
                    [self handleUniversalLinkFragment:fragment];
                }
            }];
        }
    }
    // Check whether this is a registration links.
    else if ([pathParams[0] isEqualToString:@"register"])
    {
        NSLog(@"[AppDelegate] Universal link with registration parameters");
        continueUserActivity = YES;
        
        [_masterTabBarController showAuthenticationScreenWithRegistrationParameters:queryParams];
    }
    else
    {
        // Unknown command: Do nothing except coming back to the main screen
        NSLog(@"[AppDelegate] Universal link: TODO: Do not know what to do with the link arguments: %@", pathParams);
        
        [self popToHomeViewControllerAnimated:NO completion:nil];
    }
    
    return continueUserActivity;
}

- (void)resetPendingUniversalLink
{
    universalLinkFragmentPending = nil;
    if (universalLinkWaitingObserver)
    {
        [[NSNotificationCenter defaultCenter] removeObserver:universalLinkWaitingObserver];
        universalLinkWaitingObserver = nil;
    }
}

/**
 Extract params from the URL fragment part (after '#') of a vector.im Universal link:
 
 The fragment can contain a '?'. So there are two kinds of parameters: path params and query params.
 It is in the form of /[pathParam1]/[pathParam2]?[queryParam1Key]=[queryParam1Value]&[queryParam2Key]=[queryParam2Value]
 
 @param fragment the fragment to parse.
 @param outPathParams the decoded path params.
 @param outQueryParams the decoded query params. If there is no query params, it will be nil.
 */
- (void)parseUniversalLinkFragment:(NSString*)fragment outPathParams:(NSArray<NSString*> **)outPathParams outQueryParams:(NSMutableDictionary **)outQueryParams
{
    NSParameterAssert(outPathParams && outQueryParams);
    
    NSArray<NSString*> *pathParams;
    NSMutableDictionary *queryParams;
    
    NSArray<NSString*> *fragments = [fragment componentsSeparatedByString:@"?"];
    
    // Extract path params
    pathParams = [fragments[0] componentsSeparatedByString:@"/"];
    
    // Remove the first empty path param string
    pathParams = [pathParams filteredArrayUsingPredicate:[NSPredicate predicateWithFormat:@"length > 0"]];
    
    // URL decode each path param
    NSMutableArray<NSString*> *pathParams2 = [NSMutableArray arrayWithArray:pathParams];
    for (NSInteger i = 0; i < pathParams.count; i++)
    {
        pathParams2[i] = [pathParams2[i] stringByRemovingPercentEncoding];
    }
    pathParams = pathParams2;
    
    // Extract query params if any
    // Query params are in the form [queryParam1Key]=[queryParam1Value], so the
    // presence of at least one '=' character is mandatory
    if (fragments.count == 2 && (NSNotFound != [fragments[1] rangeOfString:@"="].location))
    {
        queryParams = [[NSMutableDictionary alloc] init];
        for (NSString *keyValue in [fragments[1] componentsSeparatedByString:@"&"])
        {
            // Get the parameter name
            NSString *key = [keyValue componentsSeparatedByString:@"="][0];
            
            // Get the parameter value
            NSString *value = [keyValue componentsSeparatedByString:@"="][1];
            if (value.length)
            {
                value = [value stringByReplacingOccurrencesOfString:@"+" withString:@" "];
                value = [value stringByRemovingPercentEncoding];

                if ([key isEqualToString:@"via"])
                {
                    // Special case the via parameter
                    // As we can have several of them, store each value into an array
                    if (!queryParams[key])
                    {
                        queryParams[key] = [NSMutableArray array];
                    }

                    [queryParams[key] addObject:value];
                }
                else
                {
                    queryParams[key] = value;
                }
            }
        }
    }
    
    *outPathParams = pathParams;
    *outQueryParams = queryParams;
}


- (BOOL)handleServerProvionningLink:(NSURL*)link
{
    NSLog(@"[AppDelegate] handleServerProvionningLink: %@", link);

    NSString *homeserver, *identityServer;
    [self parseServerProvionningLink:link homeserver:&homeserver identityServer:&identityServer];

    if (homeserver)
    {
        if ([MXKAccountManager sharedManager].activeAccounts.count)
        {
            [self displayServerProvionningLinkBuyAlreadyLoggedInAlertWithCompletion:^(BOOL logout) {

                NSLog(@"[AppDelegate] handleServerProvionningLink: logoutWithConfirmation: logout: %@", @(logout));
                if (logout)
                {
                    [self logoutWithConfirmation:NO completion:^(BOOL isLoggedOut) {
                        [self handleServerProvionningLink:link];
                    }];
                }
            }];
        }
        else
        {
            [_masterTabBarController showAuthenticationScreen];
            [_masterTabBarController.authViewController showCustomHomeserver:homeserver andIdentityServer:identityServer];
        }

        return YES;
    }

    return NO;
}

- (void)parseServerProvionningLink:(NSURL*)link homeserver:(NSString**)homeserver identityServer:(NSString**)identityServer
{
    if ([link.path isEqualToString:@"/"])
    {
        NSURLComponents *linkURLComponents = [NSURLComponents componentsWithURL:link resolvingAgainstBaseURL:NO];
        for (NSURLQueryItem *item in linkURLComponents.queryItems)
        {
            if ([item.name isEqualToString:@"hs_url"])
            {
                *homeserver = item.value;
            }
            else if ([item.name isEqualToString:@"is_url"])
            {
                *identityServer = item.value;
                break;
            }
        }
    }
    else
    {
        NSLog(@"[AppDelegate] parseServerProvionningLink: Error: Unknown path: %@", link.path);
    }


    NSLog(@"[AppDelegate] parseServerProvionningLink: homeserver: %@ - identityServer: %@", *homeserver, *identityServer);
}

- (void)displayServerProvionningLinkBuyAlreadyLoggedInAlertWithCompletion:(void (^)(BOOL logout))completion
{
    // Ask confirmation
    self.logoutConfirmation = [UIAlertController alertControllerWithTitle:NSLocalizedStringFromTable(@"error_user_already_logged_in", @"Vector", nil) message:nil preferredStyle:UIAlertControllerStyleAlert];

    [self.logoutConfirmation addAction:[UIAlertAction actionWithTitle:NSLocalizedStringFromTable(@"settings_sign_out", @"Vector", nil)
                                                                style:UIAlertActionStyleDefault
                                                              handler:^(UIAlertAction * action)
                                        {
                                            self.logoutConfirmation = nil;
                                            completion(YES);
                                        }]];

    [self.logoutConfirmation addAction:[UIAlertAction actionWithTitle:[NSBundle mxk_localizedStringForKey:@"cancel"]
                                                                style:UIAlertActionStyleCancel
                                                              handler:^(UIAlertAction * action)
                                        {
                                            self.logoutConfirmation = nil;
                                            completion(NO);
                                        }]];

    [self.logoutConfirmation mxk_setAccessibilityIdentifier: @"AppDelegateLogoutConfirmationAlert"];
    [self showNotificationAlert:self.logoutConfirmation];
}

#pragma mark - Matrix sessions handling

- (void)initMatrixSessions
{
    NSLog(@"[AppDelegate] initMatrixSessions");

    // Set first RoomDataSource class used in Vector
    [MXKRoomDataSourceManager registerRoomDataSourceClass:RoomDataSource.class];
    
    // Register matrix session state observer in order to handle multi-sessions.
    matrixSessionStateObserver = [[NSNotificationCenter defaultCenter] addObserverForName:kMXSessionStateDidChangeNotification object:nil queue:[NSOperationQueue mainQueue] usingBlock:^(NSNotification *notif) {
        MXSession *mxSession = (MXSession*)notif.object;
        
        // Check whether the concerned session is a new one
        if (mxSession.state == MXSessionStateInitialised)
        {
            // Store this new session
            [self addMatrixSession:mxSession];
            
            [self configureCallManagerIfRequiredForSession:mxSession];
            
            [self.configuration setupSettingsFor:mxSession];                                    
        }
        else if (mxSession.state == MXSessionStateStoreDataReady)
        {
            //  start the call service
            [self.callService start];
            
            // Look for the account related to this session.
            NSArray *mxAccounts = [MXKAccountManager sharedManager].activeAccounts;
            for (MXKAccount *account in mxAccounts)
            {
                if (account.mxSession == mxSession)
                {
                    // Enable inApp notifications (if they are allowed for this account).
                    [self enableInAppNotificationsForAccount:account];
                    break;
                }
            }
            
            [self.configuration setupSettingsWhenLoadedFor:mxSession];
            
            // Register to user new device sign in notification
            [self registerUserDidSignInOnNewDeviceNotificationForSession:mxSession];
            
            [self registerDidChangeCrossSigningKeysNotificationForSession:mxSession];
            
            // Register to new key verification request
            [self registerNewRequestNotificationForSession:mxSession];
            
            [self checkLocalPrivateKeysInSession:mxSession];
            
            [self.pushNotificationService checkPushKitPushersInSession:mxSession];
        }
        else if (mxSession.state == MXSessionStateClosed)
        {
            [self removeMatrixSession:mxSession];
        }
        
        [self handleAppState];
    }];
    
    // Register an observer in order to handle new account
    addedAccountObserver = [[NSNotificationCenter defaultCenter] addObserverForName:kMXKAccountManagerDidAddAccountNotification object:nil queue:[NSOperationQueue mainQueue] usingBlock:^(NSNotification *notif) {
        
        // Finalize the initialization of this new account
        MXKAccount *account = notif.object;
        if (account)
        {
            // Replace default room summary updater
            EventFormatter *eventFormatter = [[EventFormatter alloc] initWithMatrixSession:account.mxSession];
            eventFormatter.isForSubtitle = YES;
            account.mxSession.roomSummaryUpdateDelegate = eventFormatter;
            
            // Set the push gateway URL.
            account.pushGatewayURL = BuildSettings.serverConfigSygnalAPIUrlString;

            BOOL isPushRegistered = self.pushNotificationService.isPushRegistered;

            NSLog(@"[AppDelegate][Push] didAddAccountNotification: isPushRegistered: %@", @(isPushRegistered));

            if (isPushRegistered)
            {
                // Enable push notifications by default on new added account
                [account enablePushNotifications:YES success:nil failure:nil];
            }
            else
            {
                // Set up push notifications
                [self.pushNotificationService registerUserNotificationSettings];
            }
            
            // Observe inApp notifications toggle change
            [account addObserver:self forKeyPath:@"enableInAppNotifications" options:0 context:nil];
        }
        
        // Load the local contacts on first account creation.
        if ([MXKAccountManager sharedManager].accounts.count == 1)
        {
            dispatch_async(dispatch_get_main_queue(), ^{
                
                [self refreshLocalContacts];
                
            });
        }
    }];
    
    // Add observer to handle removed accounts
    removedAccountObserver = [[NSNotificationCenter defaultCenter] addObserverForName:kMXKAccountManagerDidRemoveAccountNotification object:nil queue:[NSOperationQueue mainQueue] usingBlock:^(NSNotification *notif) {
        
        // Remove inApp notifications toggle change
        MXKAccount *account = notif.object;
        if (!account.isSoftLogout)
        {
            [account removeObserver:self forKeyPath:@"enableInAppNotifications"];
        }

        // Clear Modular data
        [[WidgetManager sharedManager] deleteDataForUser:account.mxCredentials.userId];
        
        // Logout the app when there is no available account
        if (![MXKAccountManager sharedManager].accounts.count)
        {
            [self logoutWithConfirmation:NO completion:nil];
        }
    }];

    // Add observer to handle soft logout
    [[NSNotificationCenter defaultCenter] addObserverForName:kMXKAccountManagerDidSoftlogoutAccountNotification  object:nil queue:[NSOperationQueue mainQueue] usingBlock:^(NSNotification *notif) {

        MXKAccount *account = notif.object;
        [self removeMatrixSession:account.mxSession];

        // Return to authentication screen
        [self.masterTabBarController showAuthenticationScreenAfterSoftLogout:account.mxCredentials];
    }];
    
    [[NSNotificationCenter defaultCenter] addObserverForName:kMXSessionIgnoredUsersDidChangeNotification object:nil queue:[NSOperationQueue mainQueue] usingBlock:^(NSNotification * _Nonnull notif) {
        
        NSLog(@"[AppDelegate] kMXSessionIgnoredUsersDidChangeNotification received. Reload the app");
        
        // Reload entirely the app when a user has been ignored or unignored
        [[AppDelegate theDelegate] reloadMatrixSessions:YES];
        
    }];
    
    [[NSNotificationCenter defaultCenter] addObserverForName:kMXSessionDidCorruptDataNotification object:nil queue:[NSOperationQueue mainQueue] usingBlock:^(NSNotification * _Nonnull notif) {
        
        NSLog(@"[AppDelegate] kMXSessionDidCorruptDataNotification received. Reload the app");
        
        // Reload entirely the app when a session has corrupted its data
        [[AppDelegate theDelegate] reloadMatrixSessions:YES];
        
    }];
    
    // Add observer on settings changes.
    [[MXKAppSettings standardAppSettings] addObserver:self forKeyPath:@"showAllEventsInRoomHistory" options:0 context:nil];
    
    // Prepare account manager
    MXKAccountManager *accountManager = [MXKAccountManager sharedManager];
    
    // Use MXFileStore as MXStore to permanently store events.
    accountManager.storeClass = [MXFileStore class];

    // Observers have been defined, we can start a matrix session for each enabled accounts.
    NSLog(@"[AppDelegate] initMatrixSessions: prepareSessionForActiveAccounts (app state: %tu)", [[UIApplication sharedApplication] applicationState]);
    [accountManager prepareSessionForActiveAccounts];
    
    // Check whether we're already logged in
    NSArray *mxAccounts = accountManager.activeAccounts;
    if (mxAccounts.count)
    {
        for (MXKAccount *account in mxAccounts)
        {
            // Replace default room summary updater
            EventFormatter *eventFormatter = [[EventFormatter alloc] initWithMatrixSession:account.mxSession];
            eventFormatter.isForSubtitle = YES;
            account.mxSession.roomSummaryUpdateDelegate = eventFormatter;
            
            // The push gateway url is now configurable.
            // Set this url in the existing accounts when it is undefined.
            if (!account.pushGatewayURL)
            {
                account.pushGatewayURL = BuildSettings.serverConfigSygnalAPIUrlString;
            }
        }
        
        // Set up push notifications
        [self.pushNotificationService registerUserNotificationSettings];
        
        // Observe inApp notifications toggle change for each account
        for (MXKAccount *account in mxAccounts)
        {
            [account addObserver:self forKeyPath:@"enableInAppNotifications" options:0 context:nil];
        }
    }
}

- (NSArray*)mxSessions
{
    return [NSArray arrayWithArray:mxSessionArray];
}

- (void)addMatrixSession:(MXSession *)mxSession
{
    if (mxSession)
    {
        // Report this session to contact manager
        // But wait a bit that our launch animation screen is ready to show and
        // displayed if needed. As the processing in MXKContactManager can lock
        // the UI thread for several seconds, it is better to show the animation
        // during this blocking task.
        dispatch_after(dispatch_walltime(DISPATCH_TIME_NOW, 0.3 * NSEC_PER_SEC), dispatch_get_main_queue(), ^{
            [[MXKContactManager sharedManager] addMatrixSession:mxSession];

            // Load the local contacts on first account
            if ([MXKAccountManager sharedManager].accounts.count == 1)
            {
                dispatch_async(dispatch_get_main_queue(), ^{
                    [self refreshLocalContacts];
                });
            }
        });
        
        // Update home data sources
        [_masterTabBarController addMatrixSession:mxSession];

        // Register the session to the widgets manager
        [[WidgetManager sharedManager] addMatrixSession:mxSession];
        
        [mxSessionArray addObject:mxSession];
        
        // Do the one time check on device id
        [self checkDeviceId:mxSession];
    }
}

- (void)removeMatrixSession:(MXSession*)mxSession
{
    [[MXKContactManager sharedManager] removeMatrixSession:mxSession];
    
    // Update home data sources
    [_masterTabBarController removeMatrixSession:mxSession];

    // Update the widgets manager
    [[WidgetManager sharedManager] removeMatrixSession:mxSession]; 
    
    // If any, disable the no VoIP support workaround
    [self disableNoVoIPOnMatrixSession:mxSession];

    // Disable listening of incoming key share requests
    [self disableRoomKeyRequestObserver:mxSession];

    // Disable listening of incoming key verification requests
    [self disableIncomingKeyVerificationObserver:mxSession];

    [mxSessionArray removeObject:mxSession];
    
    if (!mxSessionArray.count)
    {
        //  if no session left, stop the call service
        [self.callService stop];
    }
}

- (void)markAllMessagesAsRead
{
    for (MXSession *session in mxSessionArray)
    {
        [session markAllMessagesAsRead];
    }
}

- (void)reloadMatrixSessions:(BOOL)clearCache
{
    // Reload all running matrix sessions
    NSArray *mxAccounts = [MXKAccountManager sharedManager].activeAccounts;
    for (MXKAccount *account in mxAccounts)
    {
        [account reload:clearCache];
        
        // Replace default room summary updater
        EventFormatter *eventFormatter = [[EventFormatter alloc] initWithMatrixSession:account.mxSession];
        eventFormatter.isForSubtitle = YES;
        account.mxSession.roomSummaryUpdateDelegate = eventFormatter;
    }
    
    // Force back to Recents list if room details is displayed (Room details are not available until the end of initial sync)
    [self popToHomeViewControllerAnimated:NO completion:nil];
    
    if (clearCache)
    {
        // clear the media cache
        [MXMediaManager clearCache];
    }
}

- (void)logoutWithConfirmation:(BOOL)askConfirmation completion:(void (^)(BOOL isLoggedOut))completion
{
    // Check whether we have to ask confirmation before logging out.
    if (askConfirmation)
    {
        if (self.logoutConfirmation)
        {
            [self.logoutConfirmation dismissViewControllerAnimated:NO completion:nil];
            self.logoutConfirmation = nil;
        }
        
        __weak typeof(self) weakSelf = self;
        
        NSString *message = NSLocalizedStringFromTable(@"settings_sign_out_confirmation", @"Vector", nil);
        
        // If the user has encrypted rooms, warn he will lose his e2e keys
        MXSession *session = self.mxSessions.firstObject;
        for (MXRoom *room in session.rooms)
        {
            if (room.summary.isEncrypted)
            {
                message = [message stringByAppendingString:[NSString stringWithFormat:@"\n\n%@", NSLocalizedStringFromTable(@"settings_sign_out_e2e_warn", @"Vector", nil)]];
                break;
            }
        }
        
        // Ask confirmation
        self.logoutConfirmation = [UIAlertController alertControllerWithTitle:NSLocalizedStringFromTable(@"settings_sign_out", @"Vector", nil) message:message preferredStyle:UIAlertControllerStyleAlert];
        
        [self.logoutConfirmation addAction:[UIAlertAction actionWithTitle:NSLocalizedStringFromTable(@"settings_sign_out", @"Vector", nil)
                                                         style:UIAlertActionStyleDefault
                                                       handler:^(UIAlertAction * action) {
                                                           
                                                           if (weakSelf)
                                                           {
                                                               typeof(self) self = weakSelf;
                                                               self.logoutConfirmation = nil;
                                                               
                                                               dispatch_after(dispatch_time(DISPATCH_TIME_NOW, 0.3 * NSEC_PER_SEC), dispatch_get_main_queue(), ^{
                                                                   
                                                                   [self logoutWithConfirmation:NO completion:completion];
                                                                   
                                                               });
                                                           }
                                                           
                                                       }]];
        
        [self.logoutConfirmation addAction:[UIAlertAction actionWithTitle:[NSBundle mxk_localizedStringForKey:@"cancel"]
                                                         style:UIAlertActionStyleCancel
                                                       handler:^(UIAlertAction * action) {
                                                           
                                                           if (weakSelf)
                                                           {
                                                               typeof(self) self = weakSelf;
                                                               self.logoutConfirmation = nil;
                                                               
                                                               if (completion)
                                                               {
                                                                   completion(NO);
                                                               }
                                                           }
                                                           
                                                       }]];
        
        [self.logoutConfirmation mxk_setAccessibilityIdentifier: @"AppDelegateLogoutConfirmationAlert"];
        [self showNotificationAlert:self.logoutConfirmation];
        return;
    }
    
    // Display a loading wheel during the logout process
    id topVC;
    if (_masterTabBarController && _masterTabBarController == _masterNavigationController.visibleViewController)
    {
        topVC = _masterTabBarController.selectedViewController;
    }
    else
    {
        topVC = _masterNavigationController.visibleViewController;
    }
    if (topVC && [topVC respondsToSelector:@selector(startActivityIndicator)])
    {
        [topVC startActivityIndicator];
    }
    
    [self logoutSendingRequestServer:YES completion:^(BOOL isLoggedOut) {
        if (completion)
        {
            completion (YES);
        }
    }];
}

- (void)logoutSendingRequestServer:(BOOL)sendLogoutServerRequest
                        completion:(void (^)(BOOL isLoggedOut))completion
{
    [self.pushNotificationService deregisterRemoteNotifications];

    // Clear cache
    [MXMediaManager clearCache];
    
    // Reset key backup banner preferences
    [SecureBackupBannerPreferences.shared reset];
    
    // Reset key verification banner preferences
    [CrossSigningBannerPreferences.shared reset];
    
    // Reset user pin code
    [PinCodePreferences.shared reset];
    
    //  Reset push notification store
    [self.pushNotificationStore reset];
    
#ifdef MX_CALL_STACK_ENDPOINT
    // Erase all created certificates and private keys by MXEndpointCallStack
    for (MXKAccount *account in MXKAccountManager.sharedManager.accounts)
    {
        if ([account.mxSession.callManager.callStack isKindOfClass:MXEndpointCallStack.class])
        {
            [(MXEndpointCallStack*)account.mxSession.callManager.callStack deleteData:account.mxSession.myUser.userId];
        }
    }
#endif
    
    // Logout all matrix account
    [[MXKAccountManager sharedManager] logoutWithCompletion:^{
        
        if (completion)
        {
            completion (YES);
        }
        
        // Return to authentication screen
        [_masterTabBarController showAuthenticationScreen];
        
        // Note: Keep App settings
        // But enforce usage of member lazy loading
        [MXKAppSettings standardAppSettings].syncWithLazyLoadOfRoomMembers = YES;
        
        // Reset the contact manager
        [[MXKContactManager sharedManager] reset];
        
    }];
}

- (void)observeValueForKeyPath:(NSString *)keyPath ofObject:(id)object change:(NSDictionary *)change context:(void *)context
{
    if ([@"showAllEventsInRoomHistory" isEqualToString:keyPath])
    {
        // Flush and restore Matrix data
        [self reloadMatrixSessions:NO];
    }
    else if ([@"enableInAppNotifications" isEqualToString:keyPath] && [object isKindOfClass:[MXKAccount class]])
    {
        [self enableInAppNotificationsForAccount:(MXKAccount*)object];
    }
    else if (object == [MXKAppSettings standardAppSettings] && [keyPath isEqualToString:@"enableCallKit"])
    {
        BOOL isCallKitEnabled = [MXKAppSettings standardAppSettings].isCallKitEnabled;
        MXCallManager *callManager = [[[[[MXKAccountManager sharedManager] activeAccounts] firstObject] mxSession] callManager];
        [self enableCallKit:isCallKitEnabled forCallManager:callManager];
    }
}

- (void)handleAppState
{
    MXSession *mainSession = self.mxSessions.firstObject;
    
    if (mainSession)
    {
        BOOL isLaunching = NO;
        
        if (_masterTabBarController.authenticationInProgress)
        {
            NSLog(@"[AppDelegate] handleAppState: Authentication still in progress");
                  
            // Wait for the return of masterTabBarControllerDidCompleteAuthentication
            isLaunching = YES;            
        }
        else
        {
            switch (mainSession.state)
            {
                case MXSessionStateClosed:
                case MXSessionStateInitialised:
                    isLaunching = YES;
                    break;
                case MXSessionStateStoreDataReady:
                case MXSessionStateSyncInProgress:
                    // Stay in launching during the first server sync if the store is empty.
                    isLaunching = (mainSession.rooms.count == 0 && launchAnimationContainerView);
                    break;
                default:
                    isLaunching = NO;
                    break;
            }
        }
        
        NSLog(@"[AppDelegate] handleAppState: isLaunching: %@", isLaunching ? @"YES" : @"NO");
        
        if (isLaunching)
        {
            NSLog(@"[AppDelegate] handleAppState: LaunchLoadingView");
            [self showLaunchAnimation];
            return;
        }

        [self hideLaunchAnimation];
        
        if (self.setPinCoordinatorBridgePresenter)
        {
            NSLog(@"[AppDelegate] handleAppState: PIN code is presented. Do not go further");
            return;
        }
        
        if (mainSession.crypto.crossSigning)
        {
            NSLog(@"[AppDelegate] handleAppState: crossSigning.state: %@", @(mainSession.crypto.crossSigning.state));
            
            switch (mainSession.crypto.crossSigning.state)
            {
                case MXCrossSigningStateCrossSigningExists:
                    NSLog(@"[AppDelegate] handleAppState: presentVerifyCurrentSessionAlertIfNeededWithSession");
                    [_masterTabBarController presentVerifyCurrentSessionAlertIfNeededWithSession:mainSession];
                    break;
                case MXCrossSigningStateCanCrossSign:
                    NSLog(@"[AppDelegate] handleAppState: presentReviewUnverifiedSessionsAlertIfNeededWithSession");
                    [_masterTabBarController presentReviewUnverifiedSessionsAlertIfNeededWithSession:mainSession];
                    break;
                default:
                    break;
            }
        }
        
        // TODO: We should wait that cross-signing screens are done before going further but it seems fine. Those screens
        // protect each other.
        
        // This is the time to check existing requests
        NSLog(@"[AppDelegate] handleAppState: Check pending verification requests");
        [self checkPendingRoomKeyRequests];
        [self checkPendingIncomingKeyVerificationsInSession:mainSession];
            
        // TODO: When we will have an application state, we will do all of this in a dedicated initialisation state
        // For the moment, reuse an existing boolean to avoid register things several times
        if (!incomingKeyVerificationObserver)
        {
            NSLog(@"[AppDelegate] handleAppState: Set up observers for the crypto module");
            
            // Enable listening of incoming key share requests
            [self enableRoomKeyRequestObserver:mainSession];
            
            // Enable listening of incoming key verification requests
            [self enableIncomingKeyVerificationObserver:mainSession];
        }
    }
}

- (void)showLaunchAnimation
{
    UIWindow *window = [[UIApplication sharedApplication] keyWindow];
    
    if (!launchAnimationContainerView && window)
    {
        NSLog(@"[AppDelegate] showLaunchAnimation");
        
        LaunchLoadingView *launchLoadingView = [LaunchLoadingView instantiate];
        launchLoadingView.frame = window.bounds;
        [launchLoadingView updateWithTheme:ThemeService.shared.theme];
        launchLoadingView.autoresizingMask = UIViewAutoresizingFlexibleWidth | UIViewAutoresizingFlexibleHeight;
        
        [window addSubview:launchLoadingView];
        
        launchAnimationContainerView = launchLoadingView;
        
        [MXSDKOptions.sharedInstance.profiler startMeasuringTaskWithName:kMXAnalyticsStartupLaunchScreen
                                                        category:kMXAnalyticsStartupCategory];
    }
}

- (void)hideLaunchAnimation
{
    if (launchAnimationContainerView)
    {
        id<MXProfiler> profiler = MXSDKOptions.sharedInstance.profiler;
        MXTaskProfile *launchTaskProfile = [profiler taskProfileWithName:kMXAnalyticsStartupLaunchScreen category:kMXAnalyticsStartupCategory];
        if (launchTaskProfile)
        {
            [profiler stopMeasuringTaskWithProfile:launchTaskProfile];
            
            NSLog(@"[AppDelegate] hideLaunchAnimation: LaunchAnimation was shown for %.3fms", launchTaskProfile.duration * 1000);
        }
        
        [self->launchAnimationContainerView removeFromSuperview];
        self->launchAnimationContainerView = nil;
    }
}

- (void)configureCallManagerIfRequiredForSession:(MXSession *)mxSession
{
    if (mxSession.callManager)
    {
        //  already configured
        return;
    }
    
    // Set the VoIP call stack (if supported).
    id<MXCallStack> callStack;
    
#ifdef MX_CALL_STACK_OPENWEBRTC
    callStack = [[MXOpenWebRTCCallStack alloc] init];
#endif
#ifdef MX_CALL_STACK_ENDPOINT
    callStack = [[MXEndpointCallStack alloc] initWithMatrixId:mxSession.myUser.userId];
#endif
#ifdef CALL_STACK_JINGLE
    callStack = [[MXJingleCallStack alloc] init];
#endif
    
    if (callStack)
    {
        [mxSession enableVoIPWithCallStack:callStack];
        
        // Setup CallKit
        if ([MXCallKitAdapter callKitAvailable])
        {
            BOOL isCallKitEnabled = [MXKAppSettings standardAppSettings].isCallKitEnabled;
            [self enableCallKit:isCallKitEnabled forCallManager:mxSession.callManager];
            
            // Register for changes performed by the user
            [[MXKAppSettings standardAppSettings] addObserver:self
                                                   forKeyPath:@"enableCallKit"
                                                      options:NSKeyValueObservingOptionNew
                                                      context:NULL];
        }
        else
        {
            [self enableCallKit:NO forCallManager:mxSession.callManager];
        }
    }
    else
    {
        // When there is no call stack, display alerts on call invites
        [self enableNoVoIPOnMatrixSession:mxSession];
    }
}

- (void)enableCallKit:(BOOL)enable forCallManager:(MXCallManager *)callManager
{
#ifdef CALL_STACK_JINGLE
    JitsiService.shared.enableCallKit = enable;
    
    if (enable)
    {
        // Create adapter for Riot
        MXCallKitConfiguration *callKitConfiguration = [[MXCallKitConfiguration alloc] init];
        callKitConfiguration.iconName = @"callkit_icon";
        
        NSData *riotCallKitIconData = UIImagePNGRepresentation([UIImage imageNamed:callKitConfiguration.iconName]);
        [JitsiService.shared configureCallKitProviderWithLocalizedName:callKitConfiguration.name
                                                          ringtoneName:callKitConfiguration.ringtoneName
                                                 iconTemplateImageData:riotCallKitIconData];

        MXCallKitAdapter *callKitAdapter = [[MXCallKitAdapter alloc] initWithConfiguration:callKitConfiguration];
        
        id<MXCallAudioSessionConfigurator> audioSessionConfigurator;
        
        audioSessionConfigurator = [[MXJingleCallAudioSessionConfigurator alloc] init];
        
        callKitAdapter.audioSessionConfigurator = audioSessionConfigurator;
        
        callManager.callKitAdapter = callKitAdapter;
    }
    else
    {
        callManager.callKitAdapter = nil;
    }
#endif
}

- (void)checkLocalPrivateKeysInSession:(MXSession*)mxSession
{
    id<MXCryptoStore> cryptoStore = mxSession.crypto.store;
    NSUInteger keysCount = 0;
    if ([cryptoStore secretWithSecretId:MXSecretId.keyBackup])
    {
        keysCount++;
    }
    if ([cryptoStore secretWithSecretId:MXSecretId.crossSigningUserSigning])
    {
        keysCount++;
    }
    if ([cryptoStore secretWithSecretId:MXSecretId.crossSigningSelfSigning])
    {
        keysCount++;
    }
    
    if ((keysCount > 0 && keysCount < 3)
        || (mxSession.crypto.crossSigning.canTrustCrossSigning && !mxSession.crypto.crossSigning.canCrossSign))
    {
        // We should have 3 of them. If not, request them again as mitigation
        NSLog(@"[AppDelegate] checkLocalPrivateKeysInSession: request keys because keysCount = %@", @(keysCount));
        [mxSession.crypto requestAllPrivateKeys];
    }
}

- (void)authenticationDidComplete
{
    [self handleAppState];
}

#pragma mark -

/**
 Check the existence of device id.
 */
- (void)checkDeviceId:(MXSession*)mxSession
{
    // In case of the app update for the e2e encryption, the app starts with
    // no device id provided by the homeserver.
    // Ask the user to login again in order to enable e2e. Ask it once
    if (!isErrorNotificationSuspended && ![[NSUserDefaults standardUserDefaults] boolForKey:@"deviceIdAtStartupChecked"])
    {
        [[NSUserDefaults standardUserDefaults] setBool:YES forKey:@"deviceIdAtStartupChecked"];
        
        // Check if there is a device id
        if (!mxSession.matrixRestClient.credentials.deviceId)
        {
            NSLog(@"WARNING: The user has no device. Prompt for login again");
            
            NSString *msg = NSLocalizedStringFromTable(@"e2e_enabling_on_app_update", @"Vector", nil);
            
            __weak typeof(self) weakSelf = self;
            [_errorNotification dismissViewControllerAnimated:NO completion:nil];
            _errorNotification = [UIAlertController alertControllerWithTitle:nil message:msg preferredStyle:UIAlertControllerStyleAlert];
            
            [_errorNotification addAction:[UIAlertAction actionWithTitle:[NSBundle mxk_localizedStringForKey:@"later"]
                                                                   style:UIAlertActionStyleDefault
                                                                 handler:^(UIAlertAction * action) {
                                                                     
                                                                     if (weakSelf)
                                                                     {
                                                                         typeof(self) self = weakSelf;
                                                                         self->_errorNotification = nil;
                                                                     }
                                                                     
                                                                 }]];
            
            [_errorNotification addAction:[UIAlertAction actionWithTitle:[NSBundle mxk_localizedStringForKey:@"ok"]
                                                                   style:UIAlertActionStyleDefault
                                                                 handler:^(UIAlertAction * action) {
                                                                     
                                                                     if (weakSelf)
                                                                     {
                                                                         typeof(self) self = weakSelf;
                                                                         self->_errorNotification = nil;
                                                                         
                                                                         [self logoutWithConfirmation:NO completion:nil];
                                                                     }
                                                                     
                                                                 }]];
            
            // Prompt the user
            [_errorNotification mxk_setAccessibilityIdentifier:@"AppDelegateErrorAlert"];
            [self showNotificationAlert:_errorNotification];
        }
    }
}

- (void)presentViewController:(UIViewController*)viewController
                     animated:(BOOL)animated
                   completion:(void (^)(void))completion
{
    [self.presentedViewController presentViewController:viewController animated:animated completion:completion];
}

- (UIViewController*)presentedViewController
{
    return self.window.rootViewController.presentedViewController ?: self.window.rootViewController;
}

#pragma mark - Matrix Accounts handling

- (void)enableInAppNotificationsForAccount:(MXKAccount*)account
{
    if (account.mxSession)
    {
        if (account.enableInAppNotifications)
        {
            // Build MXEvent -> NSString formatter
            EventFormatter *eventFormatter = [[EventFormatter alloc] initWithMatrixSession:account.mxSession];
            eventFormatter.isForSubtitle = YES;
            
            [account listenToNotifications:^(MXEvent *event, MXRoomState *roomState, MXPushRule *rule) {
                
                // Check conditions to display this notification
                if (![self.visibleRoomId isEqualToString:event.roomId]
                    && !self.window.rootViewController.presentedViewController)
                {
                    MXKEventFormatterError error;
                    NSString* messageText = [eventFormatter stringFromEvent:event withRoomState:roomState error:&error];
                    if (messageText.length && (error == MXKEventFormatterErrorNone))
                    {
                        // Removing existing notification (if any)
                        if (self.mxInAppNotification)
                        {
                            [self.mxInAppNotification dismissViewControllerAnimated:NO completion:nil];
                        }
                        
                        // Check whether tweak is required
                        for (MXPushRuleAction *ruleAction in rule.actions)
                        {
                            if (ruleAction.actionType == MXPushRuleActionTypeSetTweak)
                            {
                                if ([[ruleAction.parameters valueForKey:@"set_tweak"] isEqualToString:@"sound"])
                                {
                                    // Play message sound
                                    AudioServicesPlaySystemSound(_messageSound);
                                }
                            }
                        }
                        
                        MXRoomSummary *roomSummary = [account.mxSession roomSummaryWithRoomId:event.roomId];
                        
                        __weak typeof(self) weakSelf = self;
                        self.mxInAppNotification = [UIAlertController alertControllerWithTitle:roomSummary.displayname
                                                                                       message:messageText
                                                                                preferredStyle:UIAlertControllerStyleAlert];
                        
                        [self.mxInAppNotification addAction:[UIAlertAction actionWithTitle:[NSBundle mxk_localizedStringForKey:@"cancel"]
                                                                                     style:UIAlertActionStyleCancel
                                                                                   handler:^(UIAlertAction * action) {
                                                                                       
                                                                                       if (weakSelf)
                                                                                       {
                                                                                           typeof(self) self = weakSelf;
                                                                                           self.mxInAppNotification = nil;
                                                                                           [account updateNotificationListenerForRoomId:event.roomId ignore:YES];
                                                                                       }
                                                                                       
                                                                                   }]];
                        
                        [self.mxInAppNotification addAction:[UIAlertAction actionWithTitle:NSLocalizedStringFromTable(@"view", @"Vector", nil)
                                                                                     style:UIAlertActionStyleDefault
                                                                                   handler:^(UIAlertAction * action) {
                                                                                       
                                                                                       if (weakSelf)
                                                                                       {
                                                                                           typeof(self) self = weakSelf;
                                                                                           self.mxInAppNotification = nil;
                                                                                           // Show the room
                                                                                           [self showRoom:event.roomId andEventId:nil withMatrixSession:account.mxSession];
                                                                                       }
                                                                                       
                                                                                   }]];
                        
                        [self.window.rootViewController presentViewController:self.mxInAppNotification animated:YES completion:nil];
                    }
                }
            }];
        }
        else
        {
            [account removeNotificationListener];
        }
    }
    
    if (self.mxInAppNotification)
    {
        [self.mxInAppNotification dismissViewControllerAnimated:NO completion:nil];
        self.mxInAppNotification = nil;
    }
}

- (void)selectMatrixAccount:(void (^)(MXKAccount *selectedAccount))onSelection
{
    NSArray *mxAccounts = [MXKAccountManager sharedManager].activeAccounts;
    
    if (mxAccounts.count == 1)
    {
        if (onSelection)
        {
            onSelection(mxAccounts.firstObject);
        }
    }
    else if (mxAccounts.count > 1)
    {
        [accountPicker dismissViewControllerAnimated:NO completion:nil];
        
        accountPicker = [UIAlertController alertControllerWithTitle:[NSBundle mxk_localizedStringForKey:@"select_account"] message:nil preferredStyle:UIAlertControllerStyleActionSheet];
        
        __weak typeof(self) weakSelf = self;
        for(MXKAccount *account in mxAccounts)
        {
            [accountPicker addAction:[UIAlertAction actionWithTitle:account.mxCredentials.userId
                                                              style:UIAlertActionStyleDefault
                                                            handler:^(UIAlertAction * action) {
                                                                
                                                                if (weakSelf)
                                                                {
                                                                    typeof(self) self = weakSelf;
                                                                    self->accountPicker = nil;
                                                                    
                                                                    if (onSelection)
                                                                    {
                                                                        onSelection(account);
                                                                    }
                                                                }
                                                                
                                                            }]];
        }
        
        [accountPicker addAction:[UIAlertAction actionWithTitle:[NSBundle mxk_localizedStringForKey:@"cancel"]
                                                          style:UIAlertActionStyleCancel
                                                        handler:^(UIAlertAction * action) {
                                                            
                                                            if (weakSelf)
                                                            {
                                                                typeof(self) self = weakSelf;
                                                                self->accountPicker = nil;
                                                                
                                                                if (onSelection)
                                                                {
                                                                    onSelection(nil);
                                                                }
                                                            }
                                                            
                                                        }]];
        
        [self showNotificationAlert:accountPicker];
    }
}

#pragma mark - Matrix Rooms handling

- (void)navigateToRoomById:(NSString *)roomId
{
    if (roomId.length)
    {
        // TODO retrieve the right matrix session
        // We can use the "user_id" value in notification.userInfo

        //**************
        // Patch consider the first session which knows the room id
        MXKAccount *dedicatedAccount = nil;

        NSArray *mxAccounts = [MXKAccountManager sharedManager].activeAccounts;

        if (mxAccounts.count == 1)
        {
            dedicatedAccount = mxAccounts.firstObject;
        }
        else
        {
            for (MXKAccount *account in mxAccounts)
            {
                if ([account.mxSession roomWithRoomId:roomId])
                {
                    dedicatedAccount = account;
                    break;
                }
            }
        }

        // sanity checks
        if (dedicatedAccount && dedicatedAccount.mxSession)
        {
            NSLog(@"[AppDelegate][Push] navigateToRoomById: open the roomViewController %@", roomId);

            [self showRoom:roomId andEventId:nil withMatrixSession:dedicatedAccount.mxSession];
        }
        else
        {
            NSLog(@"[AppDelegate][Push] navigateToRoomById : no linked session / account has been found.");
        }
    }
}

- (void)showRoom:(NSString*)roomId andEventId:(NSString*)eventId withMatrixSession:(MXSession*)mxSession restoreInitialDisplay:(BOOL)restoreInitialDisplay completion:(void (^)(void))completion
{
    void (^selectRoom)(void) = ^() {
        // Select room to display its details (dispatch this action in order to let TabBarController end its refresh)
        [self.masterTabBarController selectRoomWithId:roomId andEventId:eventId inMatrixSession:mxSession completion:^{
            
            // Remove delivered notifications for this room
            [self.pushNotificationService removeDeliveredNotificationsWithRoomId:roomId completion:nil];
            
            if (completion)
            {
                completion();
            }
        }];
    };
    
    if (restoreInitialDisplay)
    {
        [self restoreInitialDisplay:^{
            selectRoom();
        }];
    }
    else
    {
        selectRoom();
    }
}

- (void)showRoom:(NSString*)roomId andEventId:(NSString*)eventId withMatrixSession:(MXSession*)mxSession restoreInitialDisplay:(BOOL)restoreInitialDisplay
{
    [self showRoom:roomId andEventId:eventId withMatrixSession:mxSession restoreInitialDisplay:restoreInitialDisplay completion:nil];
}

- (void)showRoom:(NSString*)roomId andEventId:(NSString*)eventId withMatrixSession:(MXSession*)mxSession
{
    [self showRoom:roomId andEventId:eventId withMatrixSession:mxSession restoreInitialDisplay:YES completion:nil];
}

- (void)showRoomPreview:(RoomPreviewData*)roomPreviewData
{
    [self restoreInitialDisplay:^{
        
        [_masterTabBarController showRoomPreview:roomPreviewData];
        
    }];
}

- (void)setVisibleRoomId:(NSString *)roomId
{
    if (roomId)
    {
        // Enable inApp notification for this room in all existing accounts.
        NSArray *mxAccounts = [MXKAccountManager sharedManager].accounts;
        for (MXKAccount *account in mxAccounts)
        {
            [account updateNotificationListenerForRoomId:roomId ignore:NO];
        }
    }
    
    _visibleRoomId = roomId;
}

- (void)createDirectChatWithUserId:(NSString*)userId completion:(void (^)(void))completion
{
    // Handle here potential multiple accounts
    [self selectMatrixAccount:^(MXKAccount *selectedAccount) {
        
        MXSession *mxSession = selectedAccount.mxSession;
        
        if (mxSession)
        {
            // Create a new room by inviting the other user only if it is defined and not oneself
            NSArray *invite = ((userId && ![mxSession.myUser.userId isEqualToString:userId]) ? @[userId] : nil);

            void (^onFailure)(NSError *) = ^(NSError *error){
                NSLog(@"[AppDelegate] Create direct chat failed");
                //Alert user
                [self showErrorAsAlert:error];

                if (completion)
                {
                    completion();
                }
            };

            [mxSession vc_canEnableE2EByDefaultInNewRoomWithUsers:invite success:^(BOOL canEnableE2E) {
                
                MXRoomCreationParameters *roomCreationParameters = [MXRoomCreationParameters new];
                roomCreationParameters.visibility = kMXRoomDirectoryVisibilityPrivate;
                roomCreationParameters.inviteArray = invite;
                roomCreationParameters.isDirect = (invite.count != 0);
                roomCreationParameters.preset = kMXRoomPresetTrustedPrivateChat;

                if (canEnableE2E)
                {
                    roomCreationParameters.initialStateEvents = @[
                                                                  [MXRoomCreationParameters initialStateEventForEncryptionWithAlgorithm:kMXCryptoMegolmAlgorithm
                                                                  ]];
                }

                [mxSession createRoomWithParameters:roomCreationParameters success:^(MXRoom *room) {

                    // Open created room
                    [self showRoom:room.roomId andEventId:nil withMatrixSession:mxSession];

                    if (completion)
                    {
                        completion();
                    }

                } failure:onFailure];

            } failure:onFailure];
        }
        else if (completion)
        {
            completion();
        }
        
    }];
}

- (void)startDirectChatWithUserId:(NSString*)userId completion:(void (^)(void))completion
{
    // Handle here potential multiple accounts
    [self selectMatrixAccount:^(MXKAccount *selectedAccount) {
        
        MXSession *mxSession = selectedAccount.mxSession;
        
        if (mxSession)
        {
            MXRoom *directRoom = [mxSession directJoinedRoomWithUserId:userId];
            
            // if the room exists
            if (directRoom)
            {
                // open it
                [self showRoom:directRoom.roomId andEventId:nil withMatrixSession:mxSession];
                
                if (completion)
                {
                    completion();
                }
            }
            else
            {
                [self createDirectChatWithUserId:userId completion:completion];
            }
        }
        else if (completion)
        {
            completion();
        }
        
    }];
}

#pragma mark - Contacts handling

- (void)showContact:(MXKContact*)contact
{
    [self restoreInitialDisplay:^{

        [self.masterTabBarController selectContact:contact];

    }];
}

- (void)refreshLocalContacts
{
    if (!BuildSettings.allowLocalContactsAccess)
    {
        return;
    }
    
    // Do not scan local contacts in background if the user has not decided yet about using
    // an identity server
    BOOL doRefreshLocalContacts = NO;
    for (MXSession *session in mxSessionArray)
    {
        if (session.hasAccountDataIdentityServerValue)
        {
            doRefreshLocalContacts = YES;
            break;
        }
    }

    // Check whether the application is allowed to access the local contacts.
    if (doRefreshLocalContacts
        && [CNContactStore authorizationStatusForEntityType:CNEntityTypeContacts] == CNAuthorizationStatusAuthorized)
    {
        // Check the user permission for syncing local contacts. This permission was handled independently on previous application version.
        if (![MXKAppSettings standardAppSettings].syncLocalContacts)
        {
            // Check whether it was not requested yet.
            if (![MXKAppSettings standardAppSettings].syncLocalContactsPermissionRequested)
            {
                [MXKAppSettings standardAppSettings].syncLocalContactsPermissionRequested = YES;
                
                [MXKContactManager requestUserConfirmationForLocalContactsSyncInViewController:self.presentedViewController completionHandler:^(BOOL granted) {
                    
                    if (granted)
                    {
                        // Allow local contacts sync in order to discover matrix users.
                        [MXKAppSettings standardAppSettings].syncLocalContacts = YES;
                    }
                    
                }];
            }
        }
        
        // Refresh the local contacts list.
        [[MXKContactManager sharedManager] refreshLocalContacts];
    }
}

#pragma mark - Matrix Groups handling

- (void)showGroup:(MXGroup*)group withMatrixSession:(MXSession*)mxSession
{
    [self restoreInitialDisplay:^{
        
        // Select group to display its details (dispatch this action in order to let TabBarController end its refresh)
        [_masterTabBarController selectGroup:group inMatrixSession:mxSession];
        
    }];
}

- (void)promptForStunServerFallback
{
    [_errorNotification dismissViewControllerAnimated:NO completion:nil];

    NSString *stunFallbackHost = BuildSettings.stunServerFallbackUrlString;
    // Remove "stun:"
    stunFallbackHost = [stunFallbackHost componentsSeparatedByString:@":"].lastObject;

    MXSession *mainSession = self.mxSessions.firstObject;
    NSString *homeServerName = mainSession.matrixRestClient.credentials.homeServerName;

    NSString *message = [NSString stringWithFormat:@"%@\n\n%@",
                         [NSString stringWithFormat:NSLocalizedStringFromTable(@"call_no_stun_server_error_message_1", @"Vector", nil), homeServerName],
                         [NSString stringWithFormat: NSLocalizedStringFromTable(@"call_no_stun_server_error_message_2", @"Vector", nil), stunFallbackHost]];

    _errorNotification = [UIAlertController alertControllerWithTitle:NSLocalizedStringFromTable(@"call_no_stun_server_error_title", @"Vector", nil)
                                                             message:message
                                                      preferredStyle:UIAlertControllerStyleAlert];

    [_errorNotification addAction:[UIAlertAction actionWithTitle:[NSString stringWithFormat: NSLocalizedStringFromTable(@"call_no_stun_server_error_use_fallback_button", @"Vector", nil), stunFallbackHost]
                                                           style:UIAlertActionStyleDefault
                                                         handler:^(UIAlertAction * action) {

                                                             RiotSettings.shared.allowStunServerFallback = YES;
                                                             mainSession.callManager.fallbackSTUNServer = BuildSettings.stunServerFallbackUrlString;

                                                             [AppDelegate theDelegate].errorNotification = nil;
                                                         }]];

    [_errorNotification addAction:[UIAlertAction actionWithTitle:[NSBundle mxk_localizedStringForKey:@"cancel"]
                                                           style:UIAlertActionStyleCancel
                                                         handler:^(UIAlertAction * action) {

                                                             RiotSettings.shared.allowStunServerFallback = NO;

                                                             [AppDelegate theDelegate].errorNotification = nil;
                                                         }]];

    // Display the error notification
    if (!isErrorNotificationSuspended)
    {
        [_errorNotification mxk_setAccessibilityIdentifier:@"AppDelegateErrorAlert"];
        [self showNotificationAlert:_errorNotification];
    }
}

#pragma mark - Jitsi call

- (void)displayJitsiViewControllerWithWidget:(Widget*)jitsiWidget andVideo:(BOOL)video
{
#ifdef CALL_STACK_JINGLE
    if (!_jitsiViewController)
    {
        MXWeakify(self);
        [self checkPermissionForNativeWidget:jitsiWidget fromUrl:JitsiService.shared.serverURL completion:^(BOOL granted) {
            MXStrongifyAndReturnIfNil(self);
            if (!granted)
            {
                return;
            }

            self->_jitsiViewController = [JitsiViewController jitsiViewController];

            [self->_jitsiViewController openWidget:jitsiWidget withVideo:video success:^{

                self->_jitsiViewController.delegate = self;
                [self presentJitsiViewController:nil];

            } failure:^(NSError *error) {

                self->_jitsiViewController = nil;

                [self showAlertWithTitle:nil message:NSLocalizedStringFromTable(@"call_jitsi_error", @"Vector", nil)];
            }];
        }];
    }
    else
    {
        [self showAlertWithTitle:nil message:NSLocalizedStringFromTable(@"call_already_displayed", @"Vector", nil)];
    }
#else
    [self showAlertWithTitle:nil message:[NSBundle mxk_localizedStringForKey:@"not_supported_yet"]];
#endif
}

- (void)presentJitsiViewController:(void (^)(void))completion
{
    [self removeCallStatusBar];

    if (_jitsiViewController)
    {
        if (@available(iOS 13.0, *))
        {
            _jitsiViewController.modalPresentationStyle = UIModalPresentationFullScreen;
        }

        [self presentViewController:_jitsiViewController animated:YES completion:completion];
    }
}

- (void)jitsiViewController:(JitsiViewController *)jitsiViewController dismissViewJitsiController:(void (^)(void))completion
{
    if (jitsiViewController == _jitsiViewController)
    {
        [_jitsiViewController dismissViewControllerAnimated:YES completion:completion];
        _jitsiViewController = nil;

        [self removeCallStatusBar];
    }
}

- (void)jitsiViewController:(JitsiViewController *)jitsiViewController goBackToApp:(void (^)(void))completion
{
    if (jitsiViewController == _jitsiViewController)
    {
        [_jitsiViewController dismissViewControllerAnimated:YES completion:^{

            MXRoom *room = [_jitsiViewController.widget.mxSession roomWithRoomId:_jitsiViewController.widget.roomId];
            NSString *btnTitle = [NSString stringWithFormat:NSLocalizedStringFromTable(@"active_call_details", @"Vector", nil), room.summary.displayname];
            [self updateCallStatusBar:btnTitle];

            if (completion)
            {
                completion();
            }
        }];
    }
}


#pragma mark - Native Widget Permission

- (void)checkPermissionForNativeWidget:(Widget*)widget fromUrl:(NSURL*)url completion:(void (^)(BOOL granted))completion
{
    MXSession *session = widget.mxSession;

    if ([widget.widgetEvent.sender isEqualToString:session.myUser.userId])
    {
        // No need of more permission check if the user created the widget
        completion(YES);
        return;
    }

    // Check permission in user Riot settings
    __block RiotSharedSettings *sharedSettings = [[RiotSharedSettings alloc] initWithSession:session];

    WidgetPermission permission = [sharedSettings permissionForNative:widget fromUrl:url];
    if (permission == WidgetPermissionGranted)
    {
        completion(YES);
    }
    else
    {
        // Note: ask permission again if the user previously declined it
        [self askNativeWidgetPermissionWithWidget:widget completion:^(BOOL granted) {
            // Update the settings in user account data in parallel
            [sharedSettings setPermission:granted ? WidgetPermissionGranted : WidgetPermissionDeclined
                                forNative:widget fromUrl:url
                                  success:^
             {
                 sharedSettings = nil;
             }
                                  failure:^(NSError * _Nullable error)
             {
                 NSLog(@"[WidgetVC] setPermissionForWidget failed. Error: %@", error);
                 sharedSettings = nil;
             }];
            
            completion(granted);
        }];
    }
}

- (void)askNativeWidgetPermissionWithWidget:(Widget*)widget completion:(void (^)(BOOL granted))completion
{
    if (!self.slidingModalPresenter)
    {
        self.slidingModalPresenter = [SlidingModalPresenter new];
    }
    
    [self.slidingModalPresenter dismissWithAnimated:NO completion:nil];
    
    NSString *widgetCreatorUserId = widget.widgetEvent.sender ?: NSLocalizedStringFromTable(@"room_participants_unknown", @"Vector", nil);
    
    MXSession *session = widget.mxSession;
    MXRoom *room = [session roomWithRoomId:widget.widgetEvent.roomId];
    MXRoomState *roomState = room.dangerousSyncState;
    MXRoomMember *widgetCreatorRoomMember = [roomState.members memberWithUserId:widgetCreatorUserId];
    
    NSString *widgetDomain = @"";
    
    if (widget.url)
    {
        NSString *host = [[NSURL alloc] initWithString:widget.url].host;
        if (host)
        {
            widgetDomain = host;
        }
    }
    
    MXMediaManager *mediaManager = widget.mxSession.mediaManager;
    NSString *widgetCreatorDisplayName = widgetCreatorRoomMember.displayname;
    NSString *widgetCreatorAvatarURL = widgetCreatorRoomMember.avatarUrl;
    
    NSArray<NSString*> *permissionStrings = @[
                                              NSLocalizedStringFromTable(@"room_widget_permission_display_name_permission", @"Vector", nil),
                                              NSLocalizedStringFromTable(@"room_widget_permission_avatar_url_permission", @"Vector", nil)
                                              ];
    
    WidgetPermissionViewModel *widgetPermissionViewModel = [[WidgetPermissionViewModel alloc] initWithCreatorUserId:widgetCreatorUserId
                                                                                                 creatorDisplayName:widgetCreatorDisplayName creatorAvatarUrl:widgetCreatorAvatarURL widgetDomain:widgetDomain
                                                                                                    isWebviewWidget:NO
                                                                                                  widgetPermissions:permissionStrings
                                                                                                       mediaManager:mediaManager];
    
    
    WidgetPermissionViewController *widgetPermissionViewController = [WidgetPermissionViewController instantiateWith:widgetPermissionViewModel];
    
    MXWeakify(self);
    
    widgetPermissionViewController.didTapContinueButton = ^{
        
        MXStrongifyAndReturnIfNil(self);
        
        [self.slidingModalPresenter dismissWithAnimated:YES completion:^{
            completion(YES);
        }];
    };
    
    widgetPermissionViewController.didTapCloseButton = ^{
        
        MXStrongifyAndReturnIfNil(self);
        
        [self.slidingModalPresenter dismissWithAnimated:YES completion:^{
            completion(NO);
        }];
    };
    
    [self.slidingModalPresenter present:widgetPermissionViewController
                                   from:self.presentedViewController
                               animated:YES
                             completion:nil];
}


#pragma mark - Call status handling

/// Returns a suitable height for call status bar. Considers safe area insets if available and notch status.
- (CGFloat)calculateCallStatusBarHeight
{
    CGFloat result = CALL_STATUS_BAR_HEIGHT;
    if (@available(iOS 11.0, *))
    {
        if (UIDevice.currentDevice.hasNotch)
        {
            //  this device has a notch (iPhone X +)
            result += UIApplication.sharedApplication.keyWindow.safeAreaInsets.top;
        }
    }
    return result;
}

- (void)updateCallStatusBar:(NSString*)title
{
    if (_callBar)
    {
        _callBar.title = title;
        return;
    }
    // Add a call status bar
    CGSize topBarSize = CGSizeMake([[UIScreen mainScreen] bounds].size.width, [self calculateCallStatusBarHeight]);

    _callStatusBarWindow = [[UIWindow alloc] initWithFrame:CGRectMake(0, 0, topBarSize.width, topBarSize.height)];
    _callStatusBarWindow.windowLevel = UIWindowLevelStatusBar;
    
    // Create statusBarButton
    _callBar = [CallBar instantiate];
    _callBar.frame = CGRectMake(0, 0, topBarSize.width, topBarSize.height);
    _callBar.title = title;
    _callBar.backgroundColor = ThemeService.shared.theme.tintColor;
    _callBar.delegate = self;
    
    // Place button into the new window
    [_callBar setTranslatesAutoresizingMaskIntoConstraints:NO];
    [_callStatusBarWindow addSubview:_callBar];
    
    // Force callBar to fill the window (to handle auto-layout in case of screen rotation)
    [_callBar.widthAnchor constraintEqualToAnchor:_callStatusBarWindow.widthAnchor].active = YES;
    [_callBar.heightAnchor constraintEqualToAnchor:_callStatusBarWindow.heightAnchor].active = YES;

    _callStatusBarWindow.hidden = NO;
    [self statusBarDidChangeFrame];
    
    // We need to listen to the system status bar size change events to refresh the root controller frame.
    // Else the navigation bar position will be wrong.
    [[NSNotificationCenter defaultCenter] addObserver:self
                                             selector:@selector(statusBarDidChangeFrame)
                                                 name:UIApplicationDidChangeStatusBarFrameNotification
                                               object:nil];
}

- (void)removeCallStatusBar
{
    if (_callStatusBarWindow)
    {
        // No more need to listen to system status bar changes
        [[NSNotificationCenter defaultCenter] removeObserver:self name:UIApplicationDidChangeStatusBarFrameNotification object:nil];
        
        // Hide & destroy it
        _callStatusBarWindow.hidden = YES;
        [_callBar removeFromSuperview];
        _callBar = nil;
        _callStatusBarWindow = nil;
        
        [self statusBarDidChangeFrame];
    }
}

- (void)statusBarDidChangeFrame
{
    UIApplication *app = [UIApplication sharedApplication];
    UIViewController *rootController = app.keyWindow.rootViewController;
    
    // Refresh the root view controller frame
    CGRect rootControllerFrame = [[UIScreen mainScreen] bounds];

    if (_callStatusBarWindow)
    {
        CGFloat callStatusBarHeight = [self calculateCallStatusBarHeight];

        UIInterfaceOrientation statusBarOrientation = [UIApplication sharedApplication].statusBarOrientation;
        
        switch (statusBarOrientation)
        {
            case UIInterfaceOrientationLandscapeLeft:
            {
                _callStatusBarWindow.frame = CGRectMake(-rootControllerFrame.size.width / 2, -callStatusBarHeight / 2, rootControllerFrame.size.width, callStatusBarHeight);
                _callStatusBarWindow.transform = CGAffineTransformMake(0, -1, 1, 0, callStatusBarHeight / 2, rootControllerFrame.size.width / 2);
                break;
            }
            case UIInterfaceOrientationLandscapeRight:
            {
                _callStatusBarWindow.frame = CGRectMake(-rootControllerFrame.size.width / 2, -callStatusBarHeight / 2, rootControllerFrame.size.width, callStatusBarHeight);
                _callStatusBarWindow.transform = CGAffineTransformMake(0, 1, -1, 0, rootControllerFrame.size.height - callStatusBarHeight / 2, rootControllerFrame.size.width / 2);
                break;
            }
            default:
            {
                _callStatusBarWindow.transform = CGAffineTransformIdentity;
                _callStatusBarWindow.frame = CGRectMake(0, 0, rootControllerFrame.size.width, callStatusBarHeight);
                break;
            }
        }

        // Apply the vertical offset due to call status bar
        rootControllerFrame.origin.y = callStatusBarHeight;
        rootControllerFrame.size.height -= callStatusBarHeight;
    }
    
    rootController.view.frame = rootControllerFrame;
    if (rootController.presentedViewController)
    {
        rootController.presentedViewController.view.frame = rootControllerFrame;
    }
    [rootController.view setNeedsLayout];
}

#pragma mark - Status Bar Tap handling

- (void)touchesBegan:(NSSet *)touches withEvent:(UIEvent *)event
{
    [super touchesBegan:touches withEvent:event];
    
    UITouch *touch = [touches anyObject];
    CGPoint point = [touch locationInView:self.window];
    
    CGRect statusBarFrame = [UIApplication sharedApplication].statusBarFrame;
    
    if (CGRectContainsPoint(statusBarFrame, point))
    {
        [[NSNotificationCenter defaultCenter] postNotificationName:kAppDelegateDidTapStatusBarNotification object:nil];
    }
}

#pragma mark - No call support
/**
 Display a "Call not supported" alert when the session receives a call invitation.
 
 @param mxSession the session to spy
 */
- (void)enableNoVoIPOnMatrixSession:(MXSession*)mxSession
{
    // Listen to call events
    callEventsListeners[@(mxSession.hash)] =
    [mxSession listenToEventsOfTypes:@[
                                       kMXEventTypeStringCallInvite,
                                       kMXEventTypeStringCallCandidates,
                                       kMXEventTypeStringCallAnswer,
                                       kMXEventTypeStringCallSelectAnswer,
                                       kMXEventTypeStringCallHangup,
                                       kMXEventTypeStringCallReject,
                                       kMXEventTypeStringCallNegotiate
                                       ]
                             onEvent:^(MXEvent *event, MXTimelineDirection direction, id customObject) {
                                 
                                 if (MXTimelineDirectionForwards == direction)
                                 {
                                     switch (event.eventType)
                                     {
                                         case MXEventTypeCallInvite:
                                         {
                                             if (noCallSupportAlert)
                                             {
                                                 [noCallSupportAlert dismissViewControllerAnimated:NO completion:nil];
                                             }
                                             
                                             MXCallInviteEventContent *callInviteEventContent = [MXCallInviteEventContent modelFromJSON:event.content];
                                             
                                             // Sanity and invite expiration checks
                                             if (!callInviteEventContent || event.age >= callInviteEventContent.lifetime)
                                             {
                                                 return;
                                             }
                                             
                                             MXUser *caller = [mxSession userWithUserId:event.sender];
                                             NSString *callerDisplayname = caller.displayname;
                                             if (!callerDisplayname.length)
                                             {
                                                 callerDisplayname = event.sender;
                                             }
                                             
                                             NSString *appDisplayName = [[NSBundle mainBundle] infoDictionary][@"CFBundleDisplayName"];
                                             
                                             NSString *message = [NSString stringWithFormat:NSLocalizedStringFromTable(@"no_voip", @"Vector", nil), callerDisplayname, appDisplayName];
                                             
                                             noCallSupportAlert = [UIAlertController alertControllerWithTitle:NSLocalizedStringFromTable(@"no_voip_title", @"Vector", nil)
                                                                                                      message:message
                                                                                               preferredStyle:UIAlertControllerStyleAlert];
                                             
                                             __weak typeof(self) weakSelf = self;
                                             
                                             [noCallSupportAlert addAction:[UIAlertAction actionWithTitle:[NSBundle mxk_localizedStringForKey:@"ignore"]
                                                                                                    style:UIAlertActionStyleDefault
                                                                                                  handler:^(UIAlertAction * action) {
                                                                                                      
                                                                                                      if (weakSelf)
                                                                                                      {
                                                                                                          typeof(self) self = weakSelf;
                                                                                                          self->noCallSupportAlert = nil;
                                                                                                      }
                                                                                                      
                                                                                                  }]];
                                             
                                             [noCallSupportAlert addAction:[UIAlertAction actionWithTitle:[NSBundle mxk_localizedStringForKey:@"reject_call"]
                                                                                                    style:UIAlertActionStyleDefault
                                                                                                  handler:^(UIAlertAction * action) {
                                                                                                      
                                                 // Reject the call by sending the hangup event
                                                 NSDictionary *content = @{
                                                     @"call_id": callInviteEventContent.callId,
                                                     @"version": kMXCallVersion,
                                                     @"party_id": mxSession.myDeviceId
                                                 };
                                                 
                                                 [mxSession.matrixRestClient sendEventToRoom:event.roomId eventType:kMXEventTypeStringCallReject content:content txnId:nil success:nil failure:^(NSError *error) {
                                                     NSLog(@"[AppDelegate] enableNoVoIPOnMatrixSession: ERROR: Cannot send m.call.reject event.");
                                                 }];
                                                 
                                                 if (weakSelf)
                                                 {
                                                     typeof(self) self = weakSelf;
                                                     self->noCallSupportAlert = nil;
                                                 }
                                                 
                                             }]];
                                             
                                             [self showNotificationAlert:noCallSupportAlert];
                                             break;
                                         }
                                             
                                         case MXEventTypeCallAnswer:
                                         case MXEventTypeCallHangup:
                                         case MXEventTypeCallReject:
                                             // The call has ended. The alert is no more needed.
                                             if (noCallSupportAlert)
                                             {
                                                 [noCallSupportAlert dismissViewControllerAnimated:YES completion:nil];
                                                 noCallSupportAlert = nil;
                                             }
                                             break;
                                             
                                         default:
                                             break;
                                     }
                                 }
                                 
                             }];
    
}

- (void)disableNoVoIPOnMatrixSession:(MXSession*)mxSession
{
    // Stop listening to the call events of this session 
    [mxSession removeListener:callEventsListeners[@(mxSession.hash)]];
    [callEventsListeners removeObjectForKey:@(mxSession.hash)];
}

#pragma mark - Incoming room key requests handling

- (void)enableRoomKeyRequestObserver:(MXSession*)mxSession
{
    roomKeyRequestObserver =
    [[NSNotificationCenter defaultCenter] addObserverForName:kMXCryptoRoomKeyRequestNotification
                                                      object:mxSession.crypto
                                                       queue:[NSOperationQueue mainQueue]
                                                  usingBlock:^(NSNotification *notif)
     {
         [self checkPendingRoomKeyRequestsInSession:mxSession];
     }];

    roomKeyRequestCancellationObserver  =
    [[NSNotificationCenter defaultCenter] addObserverForName:kMXCryptoRoomKeyRequestCancellationNotification
                                                      object:mxSession.crypto
                                                       queue:[NSOperationQueue mainQueue]
                                                  usingBlock:^(NSNotification *notif)
     {
         [self checkPendingRoomKeyRequestsInSession:mxSession];
     }];
}

- (void)disableRoomKeyRequestObserver:(MXSession*)mxSession
{
    if (roomKeyRequestObserver)
    {
        [[NSNotificationCenter defaultCenter] removeObserver:roomKeyRequestObserver];
        roomKeyRequestObserver = nil;
    }

    if (roomKeyRequestCancellationObserver)
    {
        [[NSNotificationCenter defaultCenter] removeObserver:roomKeyRequestCancellationObserver];
        roomKeyRequestCancellationObserver = nil;
    }
}

// Check if a key share dialog must be displayed for the given session
- (void)checkPendingRoomKeyRequestsInSession:(MXSession*)mxSession
{
    if ([UIApplication sharedApplication].applicationState != UIApplicationStateActive)
    {
        NSLog(@"[AppDelegate] checkPendingRoomKeyRequestsInSession called while the app is not active. Ignore it.");
        return;
    }

    [mxSession.crypto pendingKeyRequests:^(MXUsersDevicesMap<NSArray<MXIncomingRoomKeyRequest *> *> *pendingKeyRequests) {

        NSLog(@"[AppDelegate] checkPendingRoomKeyRequestsInSession: pendingKeyRequests.count: %@. Already displayed: %@",
              @(pendingKeyRequests.count),
              roomKeyRequestViewController ? @"YES" : @"NO");

        if (roomKeyRequestViewController)
        {
            // Check if the current RoomKeyRequestViewController is still valid
            MXSession *currentMXSession = roomKeyRequestViewController.mxSession;
            NSString *currentUser = roomKeyRequestViewController.device.userId;
            NSString *currentDevice = roomKeyRequestViewController.device.deviceId;

            NSArray<MXIncomingRoomKeyRequest *> *currentPendingRequest = [pendingKeyRequests objectForDevice:currentDevice forUser:currentUser];

            if (currentMXSession == mxSession && currentPendingRequest.count == 0)
            {
                NSLog(@"[AppDelegate] checkPendingRoomKeyRequestsInSession: Cancel current dialog");

                // The key request has been probably cancelled, remove the popup
                [roomKeyRequestViewController hide];
                roomKeyRequestViewController = nil;
            }
        }

        if (!roomKeyRequestViewController && pendingKeyRequests.count)
        {
            // Pick the first coming user/device pair
            NSString *userId = pendingKeyRequests.userIds.firstObject;
            NSString *deviceId = [pendingKeyRequests deviceIdsForUser:userId].firstObject;

            // Give the client a chance to refresh the device list
            [mxSession.crypto downloadKeys:@[userId] forceDownload:NO success:^(MXUsersDevicesMap<MXDeviceInfo *> *usersDevicesInfoMap, NSDictionary<NSString *,MXCrossSigningInfo *> *crossSigningKeysMap) {

                MXDeviceInfo *deviceInfo = [usersDevicesInfoMap objectForDevice:deviceId forUser:userId];
                if (deviceInfo)
                {
                    BOOL wasNewDevice = (deviceInfo.trustLevel.localVerificationStatus == MXDeviceUnknown);

                    void (^openDialog)(void) = ^void()
                    {
                        NSLog(@"[AppDelegate] checkPendingRoomKeyRequestsInSession: Open dialog for %@", deviceInfo);

                        roomKeyRequestViewController = [[RoomKeyRequestViewController alloc] initWithDeviceInfo:deviceInfo wasNewDevice:wasNewDevice andMatrixSession:mxSession onComplete:^{

                            roomKeyRequestViewController = nil;

                            // Check next pending key request, if any
                            [self checkPendingRoomKeyRequests];
                        }];

                        [roomKeyRequestViewController show];
                    };

                    // If the device was new before, it's not any more.
                    if (wasNewDevice)
                    {
                        [mxSession.crypto setDeviceVerification:MXDeviceUnverified forDevice:deviceId ofUser:userId success:openDialog failure:nil];
                    }
                    else
                    {
                        openDialog();
                    }
                }
                else
                {
                    NSLog(@"[AppDelegate] checkPendingRoomKeyRequestsInSession: No details found for device %@:%@", userId, deviceId);

                    // Ignore this device to avoid to loop on it
                    [mxSession.crypto ignoreAllPendingKeyRequestsFromUser:userId andDevice:deviceId onComplete:^{
                        // And check next requests
                        [self checkPendingRoomKeyRequests];
                    }];
                }

            } failure:^(NSError *error) {
                // Retry later
                NSLog(@"[AppDelegate] checkPendingRoomKeyRequestsInSession: Failed to download device keys. Retry");
                [self checkPendingRoomKeyRequests];
            }];
        }
    }];
}

// Check all opened MXSessions for key share dialog 
- (void)checkPendingRoomKeyRequests
{
    for (MXSession *mxSession in mxSessionArray)
    {
        [self checkPendingRoomKeyRequestsInSession:mxSession];
    }
}

#pragma mark - Incoming key verification handling

- (void)enableIncomingKeyVerificationObserver:(MXSession*)mxSession
{
    incomingKeyVerificationObserver =
    [[NSNotificationCenter defaultCenter] addObserverForName:MXKeyVerificationManagerNewTransactionNotification
                                                      object:mxSession.crypto.keyVerificationManager
                                                       queue:[NSOperationQueue mainQueue]
                                                  usingBlock:^(NSNotification *notif)
     {
         NSObject *object = notif.userInfo[MXKeyVerificationManagerNotificationTransactionKey];
         if ([object isKindOfClass:MXIncomingSASTransaction.class])
         {
             [self checkPendingIncomingKeyVerificationsInSession:mxSession];
         }
     }];
}

- (void)disableIncomingKeyVerificationObserver:(MXSession*)mxSession
{
    if (incomingKeyVerificationObserver)
    {
        [[NSNotificationCenter defaultCenter] removeObserver:incomingKeyVerificationObserver];
        incomingKeyVerificationObserver = nil;
    }
}

// Check if an incoming key verification dialog must be displayed for the given session
- (void)checkPendingIncomingKeyVerificationsInSession:(MXSession*)mxSession
{
    if ([UIApplication sharedApplication].applicationState != UIApplicationStateActive)
    {
        NSLog(@"[AppDelegate][MXKeyVerification] checkPendingIncomingKeyVerificationsInSession: called while the app is not active. Ignore it.");
        return;
    }

    [mxSession.crypto.keyVerificationManager transactions:^(NSArray<MXKeyVerificationTransaction *> * _Nonnull transactions) {

        NSLog(@"[AppDelegate][MXKeyVerification] checkPendingIncomingKeyVerificationsInSession: transactions: %@", transactions);

        for (MXKeyVerificationTransaction *transaction in transactions)
        {
            if (transaction.isIncoming)
            {
                MXIncomingSASTransaction *incomingTransaction = (MXIncomingSASTransaction*)transaction;
                if (incomingTransaction.state == MXSASTransactionStateIncomingShowAccept)
                {
                    [self presentIncomingKeyVerification:incomingTransaction inSession:mxSession];
                    break;
                }
            }
        }
    }];
}

// Check all opened MXSessions for incoming key verification dialog
- (void)checkPendingIncomingKeyVerifications
{
    for (MXSession *mxSession in mxSessionArray)
    {
        [self checkPendingIncomingKeyVerificationsInSession:mxSession];
    }
}

- (BOOL)presentIncomingKeyVerificationRequest:(MXKeyVerificationRequest*)incomingKeyVerificationRequest
                                    inSession:(MXSession*)session
{
    BOOL presented = NO;
    
    if (!keyVerificationCoordinatorBridgePresenter.isPresenting)
    {
        NSLog(@"[AppDelegate] presentIncomingKeyVerificationRequest");
        
        keyVerificationCoordinatorBridgePresenter = [[KeyVerificationCoordinatorBridgePresenter alloc] initWithSession:session];
        keyVerificationCoordinatorBridgePresenter.delegate = self;
        
        [keyVerificationCoordinatorBridgePresenter presentFrom:self.presentedViewController incomingKeyVerificationRequest:incomingKeyVerificationRequest animated:YES];
        
        presented = YES;
    }
    else
    {
        NSLog(@"[AppDelegate][MXKeyVerification] presentIncomingKeyVerificationRequest: Controller already presented.");
    }
    
    return presented;
}

- (BOOL)presentIncomingKeyVerification:(MXIncomingSASTransaction*)transaction inSession:(MXSession*)mxSession
{
    NSLog(@"[AppDelegate][MXKeyVerification] presentIncomingKeyVerification: %@", transaction);

    BOOL presented = NO;
    if (!keyVerificationCoordinatorBridgePresenter.isPresenting)
    {
        keyVerificationCoordinatorBridgePresenter = [[KeyVerificationCoordinatorBridgePresenter alloc] initWithSession:mxSession];
        keyVerificationCoordinatorBridgePresenter.delegate = self;

        [keyVerificationCoordinatorBridgePresenter presentFrom:self.presentedViewController incomingTransaction:transaction animated:YES];

        presented = YES;
    }
    else
    {
        NSLog(@"[AppDelegate][MXKeyVerification] presentIncomingKeyVerification: Controller already presented.");
    }
    return presented;
}

- (BOOL)presentUserVerificationForRoomMember:(MXRoomMember*)roomMember session:(MXSession*)mxSession
{
    NSLog(@"[AppDelegate][MXKeyVerification] presentUserVerificationForRoomMember: %@", roomMember);
    
    BOOL presented = NO;
    if (!keyVerificationCoordinatorBridgePresenter.isPresenting)
    {
        keyVerificationCoordinatorBridgePresenter = [[KeyVerificationCoordinatorBridgePresenter alloc] initWithSession:mxSession];
        keyVerificationCoordinatorBridgePresenter.delegate = self;
        
        [keyVerificationCoordinatorBridgePresenter presentFrom:self.presentedViewController roomMember:roomMember animated:YES];
        
        presented = YES;
    }
    else
    {
        NSLog(@"[AppDelegate][MXKeyVerification] presentUserVerificationForRoomMember: Controller already presented.");
    }
    return presented;
}

- (BOOL)presentSelfVerificationForOtherDeviceId:(NSString*)deviceId inSession:(MXSession*)mxSession
{
    NSLog(@"[AppDelegate][MXKeyVerification] presentSelfVerificationForOtherDeviceId: %@", deviceId);
    
    BOOL presented = NO;
    if (!keyVerificationCoordinatorBridgePresenter.isPresenting)
    {
        keyVerificationCoordinatorBridgePresenter = [[KeyVerificationCoordinatorBridgePresenter alloc] initWithSession:mxSession];
        keyVerificationCoordinatorBridgePresenter.delegate = self;
        
        [keyVerificationCoordinatorBridgePresenter presentFrom:self.presentedViewController otherUserId:mxSession.myUser.userId otherDeviceId:deviceId animated:YES];
        
        presented = YES;
    }
    else
    {
        NSLog(@"[AppDelegate][MXKeyVerification] presentUserVerificationForRoomMember: Controller already presented.");
    }
    return presented;
}

- (void)keyVerificationCoordinatorBridgePresenterDelegateDidComplete:(KeyVerificationCoordinatorBridgePresenter *)coordinatorBridgePresenter otherUserId:(NSString * _Nonnull)otherUserId otherDeviceId:(NSString * _Nonnull)otherDeviceId
{
    [self dismissKeyVerificationCoordinatorBridgePresenter];
}

- (void)keyVerificationCoordinatorBridgePresenterDelegateDidCancel:(KeyVerificationCoordinatorBridgePresenter * _Nonnull)coordinatorBridgePresenter
{
    [self dismissKeyVerificationCoordinatorBridgePresenter];
}

- (void)dismissKeyVerificationCoordinatorBridgePresenter
{
    [keyVerificationCoordinatorBridgePresenter dismissWithAnimated:YES completion:^{
        [self checkPendingIncomingKeyVerifications];
    }];
    
    keyVerificationCoordinatorBridgePresenter = nil;
}

#pragma mark - New request

- (void)registerNewRequestNotificationForSession:(MXSession*)session
{
    MXKeyVerificationManager *keyverificationManager = session.crypto.keyVerificationManager;
    
    if (!keyverificationManager)
    {
        return;
    }
    
    [[NSNotificationCenter defaultCenter] addObserver:self selector:@selector(keyVerificationNewRequestNotification:) name:MXKeyVerificationManagerNewRequestNotification object:keyverificationManager];
}

- (void)keyVerificationNewRequestNotification:(NSNotification *)notification
{
    if ([[UIApplication sharedApplication] applicationState] == UIApplicationStateBackground)
    {
        return;
    }
    
    if (_masterTabBarController.authenticationInProgress)
    {
        NSLog(@"[AppDelegate][KeyVerification] keyVerificationNewRequestNotification: Postpone requests during the authentication process");
        
        // 10s is quite arbitrary
        dispatch_after(dispatch_time(DISPATCH_TIME_NOW, (int64_t)(10* NSEC_PER_SEC)), dispatch_get_main_queue(), ^{
            [self keyVerificationNewRequestNotification:notification];
        });
        return;
    }
    
    NSDictionary *userInfo = notification.userInfo;
    
    MXKeyVerificationRequest *keyVerificationRequest = userInfo[MXKeyVerificationManagerNotificationRequestKey];
    
    if ([keyVerificationRequest isKindOfClass:MXKeyVerificationByDMRequest.class])
    {
        MXKeyVerificationByDMRequest *keyVerificationByDMRequest = (MXKeyVerificationByDMRequest*)keyVerificationRequest;
        
        if (!keyVerificationByDMRequest.isFromMyUser && keyVerificationByDMRequest.state == MXKeyVerificationRequestStatePending)
        {
            MXKAccount *currentAccount = [MXKAccountManager sharedManager].activeAccounts.firstObject;
            MXSession *session = currentAccount.mxSession;
            MXRoom *room = [currentAccount.mxSession roomWithRoomId:keyVerificationByDMRequest.roomId];
            if (!room)
            {
                NSLog(@"[AppDelegate][KeyVerification] keyVerificationRequestDidChangeNotification: Unknown room");
                return;
            }
            
            NSString *sender = keyVerificationByDMRequest.otherUser;

            [room state:^(MXRoomState *roomState) {

                NSString *senderName = [roomState.members memberName:sender];
                
                [self presentNewKeyVerificationRequestAlertForSession:session senderName:senderName senderId:sender request:keyVerificationByDMRequest];
            }];
        }
    }
    else if ([keyVerificationRequest isKindOfClass:MXKeyVerificationByToDeviceRequest.class])
    {
        MXKeyVerificationByToDeviceRequest *keyVerificationByToDeviceRequest = (MXKeyVerificationByToDeviceRequest*)keyVerificationRequest;
        
        if (!keyVerificationByToDeviceRequest.isFromMyDevice
            && keyVerificationByToDeviceRequest.state == MXKeyVerificationRequestStatePending)
        {
            if (keyVerificationByToDeviceRequest.isFromMyUser)
            {
                // Self verification
                NSLog(@"[AppDelegate][KeyVerification] keyVerificationNewRequestNotification: Self verification from %@", keyVerificationByToDeviceRequest.otherDevice);
                
                if (!self.handleSelfVerificationRequest)
                {
                    NSLog(@"[AppDelegate][KeyVerification] keyVerificationNewRequestNotification: Self verification handled elsewhere");
                    return;
                }
                      
                NSString *myUserId = keyVerificationByToDeviceRequest.otherUser;
                MXKAccount *account = [[MXKAccountManager sharedManager] accountForUserId:myUserId];
                if (account)
                {
                    MXSession *session = account.mxSession;
                    MXUser *user = [session userWithUserId:myUserId];
                    
                    [self presentNewKeyVerificationRequestAlertForSession:session senderName:user.displayname senderId:user.userId request:keyVerificationRequest];
                }
            }
            else
            {
                // Device verification from other user
                // This happens when they or our user do not have cross-signing enabled
                NSLog(@"[AppDelegate][KeyVerification] keyVerificationNewRequestNotification: Device verification from other user %@:%@", keyVerificationByToDeviceRequest.otherUser, keyVerificationByToDeviceRequest.otherDevice);
                
                NSString *myUserId = keyVerificationByToDeviceRequest.to;
                NSString *userId = keyVerificationByToDeviceRequest.otherUser;
                MXKAccount *account = [[MXKAccountManager sharedManager] accountForUserId:myUserId];
                if (account)
                {
                    MXSession *session = account.mxSession;
                    MXUser *user = [session userWithUserId:userId];
                    
                    [self presentNewKeyVerificationRequestAlertForSession:session senderName:user.displayname senderId:user.userId request:keyVerificationRequest];
                }
            }
        }
        else
        {
            NSLog(@"[AppDelegate][KeyVerification] keyVerificationNewRequestNotification. Bad request state: %@", keyVerificationByToDeviceRequest);
        }
    }
}

- (void)presentNewKeyVerificationRequestAlertForSession:(MXSession*)session
                                             senderName:(NSString*)senderName
                                               senderId:(NSString*)senderId
                                                request:(MXKeyVerificationRequest*)keyVerificationRequest
{
    if (keyVerificationRequest.state != MXKeyVerificationRequestStatePending)
    {
        NSLog(@"[AppDelegate] presentNewKeyVerificationRequest: Request already accepted. Do not display it");
        return;
    }
    
    if (self.incomingKeyVerificationRequestAlertController)
    {
        [self.incomingKeyVerificationRequestAlertController dismissViewControllerAnimated:NO completion:nil];
    }
    
    NSString *senderInfo;
    
    if (senderName)
    {
        senderInfo = [NSString stringWithFormat:@"%@ (%@)", senderName, senderId];
    }
    else
    {
        senderInfo = senderId;
    }

    
    __block id observer;
    void (^removeObserver)(void) = ^() {
        if (observer)
        {
            [[NSNotificationCenter defaultCenter] removeObserver:observer];
            observer = nil;
        }
    };

    
    UIAlertController *alertController = [UIAlertController alertControllerWithTitle:NSLocalizedStringFromTable(@"key_verification_tile_request_incoming_title", @"Vector", nil)
                                                                                             message:senderInfo
                                                                                      preferredStyle:UIAlertControllerStyleAlert];
    
    [alertController addAction:[UIAlertAction actionWithTitle:NSLocalizedStringFromTable(@"key_verification_tile_request_incoming_approval_accept", @"Vector", nil)
                                                                                           style:UIAlertActionStyleDefault
                                                                                         handler:^(UIAlertAction * action)
                                                                   {
                                                                       removeObserver();
                                                                       [self presentIncomingKeyVerificationRequest:keyVerificationRequest inSession:session];
                                                                   }]];
    
    [alertController addAction:[UIAlertAction actionWithTitle:NSLocalizedStringFromTable(@"key_verification_tile_request_incoming_approval_decline", @"Vector", nil)
                                                                                           style:UIAlertActionStyleDestructive
                                                                                         handler:^(UIAlertAction * action)
                                                                   {
                                                                       removeObserver();
                                                                       [keyVerificationRequest cancelWithCancelCode:MXTransactionCancelCode.user success:^{
                                                                           
                                                                       } failure:^(NSError * _Nonnull error) {
                                                                           NSLog(@"[AppDelegate][KeyVerification] Fail to cancel incoming key verification request with error: %@", error);
                                                                       }];
                                                                   }]];
    
    [alertController addAction:[UIAlertAction actionWithTitle:NSLocalizedStringFromTable(@"later", @"Vector", nil)
                                                                                           style:UIAlertActionStyleCancel
                                                                                         handler:^(UIAlertAction * action)
                                                                   {
                                                                       removeObserver();
                                                                   }]];
    
    [self presentViewController:alertController animated:YES completion:nil];
    self.incomingKeyVerificationRequestAlertController = alertController;
    
    observer = [[NSNotificationCenter defaultCenter] addObserverForName:MXKeyVerificationRequestDidChangeNotification
                                                                 object:keyVerificationRequest
                                                                  queue:[NSOperationQueue mainQueue]
                                                             usingBlock:^(NSNotification * _Nonnull note)
                {
                    if (keyVerificationRequest.state != MXKeyVerificationRequestStatePending)
                    {
                        if (self.incomingKeyVerificationRequestAlertController == alertController)
                        {
                            [self.incomingKeyVerificationRequestAlertController dismissViewControllerAnimated:NO completion:nil];
                            removeObserver();
                        }
                    }
                }];
}

#pragma mark - New Sign In

- (void)registerUserDidSignInOnNewDeviceNotificationForSession:(MXSession*)session
{
    MXCrossSigning *crossSigning = session.crypto.crossSigning;
    
    if (!crossSigning)
    {
        return;
    }
    
    self.userDidSignInOnNewDeviceObserver = [NSNotificationCenter.defaultCenter addObserverForName:MXCrossSigningMyUserDidSignInOnNewDeviceNotification
                                                    object:crossSigning
                                                     queue:[NSOperationQueue mainQueue]
                                                usingBlock:^(NSNotification *notification)
     {
         NSArray<NSString*> *deviceIds = notification.userInfo[MXCrossSigningNotificationDeviceIdsKey];
         
         [session.matrixRestClient devices:^(NSArray<MXDevice *> *devices) {
             
             NSPredicate *predicate = [NSPredicate predicateWithFormat:@"SELF.deviceId IN %@", deviceIds];
             NSArray<MXDevice*> *newDevices = [devices filteredArrayUsingPredicate:predicate];
             
             NSArray *sortedDevices = [newDevices sortedArrayUsingComparator:^NSComparisonResult(MXDevice * _Nonnull device1, MXDevice *  _Nonnull device2) {
                 
                 if (device1.lastSeenTs == device2.lastSeenTs)
                 {
                     return NSOrderedSame;
                 }
                 
                 return device1.lastSeenTs > device2.lastSeenTs ? NSOrderedDescending : NSOrderedAscending;
             }];
             
             MXDevice *mostRecentDevice = sortedDevices.lastObject;
             
             if (mostRecentDevice)
             {
                 [self presentNewSignInAlertForDevice:mostRecentDevice inSession:session];
             }
             
         } failure:^(NSError *error) {
             NSLog(@"[AppDelegate][NewSignIn] Fail to fetch devices");
         }];
     }];
}

- (void)presentNewSignInAlertForDevice:(MXDevice*)device inSession:(MXSession*)session
{
    NSLog(@"[AppDelegate] presentNewSignInAlertForDevice: %@", device.deviceId);
    
    if (self.userNewSignInAlertController)
    {
        [self.userNewSignInAlertController dismissViewControllerAnimated:NO completion:nil];
    }
    
    NSString *deviceInfo;
    
    if (device.displayName)
    {
        deviceInfo = [NSString stringWithFormat:@"%@ (%@)", device.displayName, device.deviceId];
    }
    else
    {
        deviceInfo = device.deviceId;
    }
    
    NSString *alertMessage = [NSString stringWithFormat:NSLocalizedStringFromTable(@"device_verification_self_verify_alert_message", @"Vector", nil), deviceInfo];
    
    UIAlertController *alert = [UIAlertController alertControllerWithTitle:NSLocalizedStringFromTable(@"device_verification_self_verify_alert_title", @"Vector", nil)
                                                                   message:alertMessage
                                                            preferredStyle:UIAlertControllerStyleAlert];
    
    [alert addAction:[UIAlertAction actionWithTitle:NSLocalizedStringFromTable(@"device_verification_self_verify_alert_validate_action", @"Vector", nil)
                                              style:UIAlertActionStyleDefault
                                            handler:^(UIAlertAction * action) {
        self.userNewSignInAlertController = nil;
        [self presentSelfVerificationForOtherDeviceId:device.deviceId inSession:session];
    }]];
    
    [alert addAction:[UIAlertAction actionWithTitle:NSLocalizedStringFromTable(@"later", @"Vector", nil)
                                              style:UIAlertActionStyleCancel
                                            handler:^(UIAlertAction * action) {
        self.userNewSignInAlertController = nil;
    }]];
     
    [self presentViewController:alert animated:YES completion:nil];
    
    self.userNewSignInAlertController = alert;
}


#pragma mark - Cross-signing reset detection

- (void)registerDidChangeCrossSigningKeysNotificationForSession:(MXSession*)session
{
    MXCrossSigning *crossSigning = session.crypto.crossSigning;
    
    if (!crossSigning)
    {
        return;
    }
    
    MXWeakify(self);

    self.userDidChangeCrossSigningKeysObserver = [NSNotificationCenter.defaultCenter addObserverForName:MXCrossSigningDidChangeCrossSigningKeysNotification
                                                                                                 object:crossSigning
                                                                                                  queue:[NSOperationQueue mainQueue]
                                                                                             usingBlock:^(NSNotification *notification)
                                                  {
                                                  
         MXStrongifyAndReturnIfNil(self);
               
        NSLog(@"[AppDelegate] registerDidChangeCrossSigningKeysNotificationForSession");
        
        if (self.userNewSignInAlertController)
        {
            NSLog(@"[AppDelegate] registerDidChangeCrossSigningKeysNotificationForSession: Hide NewSignInAlertController");
            
            [self.userNewSignInAlertController dismissViewControllerAnimated:NO completion:^{
                [self.masterTabBarController presentVerifyCurrentSessionAlertIfNeededWithSession:session];
            }];
            self.userNewSignInAlertController = nil;
        }
        else
        {
            [self.masterTabBarController presentVerifyCurrentSessionAlertIfNeededWithSession:session];
        }
    }];
}


#pragma mark - Complete security

- (BOOL)presentCompleteSecurityForSession:(MXSession*)mxSession
{
    NSLog(@"[AppDelegate][MXKeyVerification] presentCompleteSecurityForSession");
    
    BOOL presented = NO;
    if (!keyVerificationCoordinatorBridgePresenter.isPresenting)
    {
        keyVerificationCoordinatorBridgePresenter = [[KeyVerificationCoordinatorBridgePresenter alloc] initWithSession:mxSession];
        keyVerificationCoordinatorBridgePresenter.delegate = self;
        
        [keyVerificationCoordinatorBridgePresenter presentCompleteSecurityFrom:self.presentedViewController isNewSignIn:NO animated:YES];
        
        presented = YES;
    }
    else
    {
        NSLog(@"[AppDelegate][MXKeyVerification] presentCompleteSecurityForSession: Controller already presented.");
    }
    return presented;
}

#pragma mark - GDPR consent

// Observe user GDPR consent not given
- (void)registerUserConsentNotGivenNotification
{
    [NSNotificationCenter.defaultCenter addObserverForName:kMXHTTPClientUserConsentNotGivenErrorNotification
                                                    object:nil
                                                     queue:[NSOperationQueue mainQueue]
                                                usingBlock:^(NSNotification *notification)
    {
        NSString *consentURI = notification.userInfo[kMXHTTPClientUserConsentNotGivenErrorNotificationConsentURIKey];
        if (consentURI
            && self.gdprConsentNotGivenAlertController.presentingViewController == nil
            && self.gdprConsentController.presentingViewController == nil)
        {
            self.gdprConsentNotGivenAlertController = nil;
            self.gdprConsentController = nil;
            
            __weak typeof(self) weakSelf = self;
            
            MXSession *mainSession = self.mxSessions.firstObject;
            NSString *homeServerName = mainSession.matrixRestClient.credentials.homeServerName;
            
            NSString *alertMessage = [NSString stringWithFormat:NSLocalizedStringFromTable(@"gdpr_consent_not_given_alert_message", @"Vector", nil), homeServerName];
            
            UIAlertController *alert = [UIAlertController alertControllerWithTitle:NSLocalizedStringFromTable(@"settings_term_conditions", @"Vector", nil)                                        
                                                                           message:alertMessage
                                                                    preferredStyle:UIAlertControllerStyleAlert];
            
            [alert addAction:[UIAlertAction actionWithTitle:NSLocalizedStringFromTable(@"gdpr_consent_not_given_alert_review_now_action", @"Vector", nil)
                                                      style:UIAlertActionStyleDefault
                                                    handler:^(UIAlertAction * action) {
                                                        
                                                        typeof(weakSelf) strongSelf = weakSelf;
                                                        
                                                        if (strongSelf)
                                                        {
                                                            [strongSelf presentGDPRConsentFromViewController:self.presentedViewController consentURI:consentURI];
                                                        }
                                                    }]];
            
            [alert addAction:[UIAlertAction actionWithTitle:NSLocalizedStringFromTable(@"later", @"Vector", nil)
                                                      style:UIAlertActionStyleCancel
                                                    handler:nil]];
            
            [self presentViewController:alert animated:YES completion:nil];
            
            self.gdprConsentNotGivenAlertController = alert;
        }
    }];
}

- (void)presentGDPRConsentFromViewController:(UIViewController*)viewController consentURI:(NSString*)consentURI
{
    GDPRConsentViewController *gdprConsentViewController = [[GDPRConsentViewController alloc] initWithURL:consentURI];    
    
    UIBarButtonItem *closeBarButtonItem = [[UIBarButtonItem alloc] initWithTitle:[NSBundle mxk_localizedStringForKey:@"close"]
                                                                           style:UIBarButtonItemStylePlain
                                                                          target:self
                                                                          action:@selector(dismissGDPRConsent)];
    
    gdprConsentViewController.navigationItem.leftBarButtonItem = closeBarButtonItem;
    
    UINavigationController *navigationController = [[RiotNavigationController alloc] initWithRootViewController:gdprConsentViewController];
    
    [viewController presentViewController:navigationController animated:YES completion:nil];
    
    self.gdprConsentController = navigationController;
    
    gdprConsentViewController.delegate = self;
}

- (void)dismissGDPRConsent
{    
    [self.gdprConsentController dismissViewControllerAnimated:YES completion:nil];
}

#pragma mark - GDPRConsentViewControllerDelegate

- (void)gdprConsentViewControllerDidConsentToGDPRWithSuccess:(GDPRConsentViewController *)gdprConsentViewController
{
    MXSession *session = mxSessionArray.firstObject;

    // Leave the GDPR consent right now
    [self dismissGDPRConsent];
        
    BOOL botCreationEnabled = [[NSUserDefaults standardUserDefaults] boolForKey:@"enableBotCreation"];

    if (botCreationEnabled)
    {
        // And create the room with riot bot in //
        self.onBoardingManager = [[OnBoardingManager alloc] initWithSession:session];
        
        MXWeakify(self);
        void (^createRiotBotDMcompletion)(void) = ^() {
            MXStrongifyAndReturnIfNil(self);

            self.onBoardingManager = nil;
        };
        
        [self.onBoardingManager createRiotBotDirectMessageIfNeededWithSuccess:^{
            createRiotBotDMcompletion();
        } failure:^(NSError * _Nonnull error) {
            createRiotBotDMcompletion();
        }];
    }
}

#pragma mark - Identity server service terms

// Observe identity server terms not signed notification
- (void)registerIdentityServiceTermsNotSignedNotification
{
    [[NSNotificationCenter defaultCenter] addObserver:self selector:@selector(handleIdentityServiceTermsNotSignedNotification:) name:MXIdentityServiceTermsNotSignedNotification object:nil];
}

- (void)handleIdentityServiceTermsNotSignedNotification:(NSNotification*)notification
{
    NSLog(@"[AppDelegate] IS Terms: handleIdentityServiceTermsNotSignedNotification.");

    NSString *baseURL;
    NSString *accessToken;
    
    MXJSONModelSetString(baseURL, notification.userInfo[MXIdentityServiceNotificationIdentityServerKey]);
    MXJSONModelSetString(accessToken, notification.userInfo[MXIdentityServiceNotificationAccessTokenKey]);
    
    [self presentIdentityServerTermsWithBaseURL:baseURL andAccessToken:accessToken];
}

- (void)presentIdentityServerTermsWithBaseURL:(NSString*)baseURL andAccessToken:(NSString*)accessToken
{
    MXSession *mxSession = self.mxSessions.firstObject;
    
    if (!mxSession || !baseURL || !accessToken || self.serviceTermsModalCoordinatorBridgePresenter.isPresenting)
    {
        return;
    }
    
    ServiceTermsModalCoordinatorBridgePresenter *serviceTermsModalCoordinatorBridgePresenter = [[ServiceTermsModalCoordinatorBridgePresenter alloc] initWithSession:mxSession
                                                                                                                                                            baseUrl:baseURL
                                                                                                                                                        serviceType:MXServiceTypeIdentityService
                                                                                                                                                       outOfContext:YES
                                                                                                                                                        accessToken:accessToken];
    
    serviceTermsModalCoordinatorBridgePresenter.delegate = self;
    
    [serviceTermsModalCoordinatorBridgePresenter presentFrom:self.presentedViewController animated:YES];
    self.serviceTermsModalCoordinatorBridgePresenter = serviceTermsModalCoordinatorBridgePresenter;
}

- (void)serviceTermsModalCoordinatorBridgePresenterDelegateDidAccept:(ServiceTermsModalCoordinatorBridgePresenter * _Nonnull)coordinatorBridgePresenter
{
    [coordinatorBridgePresenter dismissWithAnimated:YES completion:^{
        
    }];
    self.serviceTermsModalCoordinatorBridgePresenter = nil;
}

- (void)serviceTermsModalCoordinatorBridgePresenterDelegateDidDecline:(ServiceTermsModalCoordinatorBridgePresenter *)coordinatorBridgePresenter session:(MXSession *)session
{
    NSLog(@"[AppDelegate] IS Terms: User has declined the use of the default IS.");

    // The user does not want to use the proposed IS.
    // Disable IS feature on user's account
    [session setIdentityServer:nil andAccessToken:nil];
    [session setAccountDataIdentityServer:nil success:^{
    } failure:^(NSError *error) {
        NSLog(@"[AppDelegate] IS Terms: Error: %@", error);
    }];

    [coordinatorBridgePresenter dismissWithAnimated:YES completion:^{

    }];
    self.serviceTermsModalCoordinatorBridgePresenter = nil;
}

- (void)serviceTermsModalCoordinatorBridgePresenterDelegateDidCancel:(ServiceTermsModalCoordinatorBridgePresenter * _Nonnull)coordinatorBridgePresenter
{
    [coordinatorBridgePresenter dismissWithAnimated:YES completion:^{
        
    }];
    self.serviceTermsModalCoordinatorBridgePresenter = nil;
}

#pragma mark - Settings

- (void)setupUserDefaults
{
    // Register "Riot-Defaults.plist" default values
    NSString* userDefaults = [[NSBundle mainBundle] objectForInfoDictionaryKey:@"UserDefaults"];
    NSString *defaultsPathFromApp = [[NSBundle mainBundle] pathForResource:userDefaults ofType:@"plist"];
    NSMutableDictionary *defaults = [[NSDictionary dictionaryWithContentsOfFile:defaultsPathFromApp] mutableCopy];
    
    //  add pusher ids, as they don't belong to plist anymore
    defaults[@"pushKitAppIdProd"] = BuildSettings.pushKitAppIdProd;
    defaults[@"pushKitAppIdDev"] = BuildSettings.pushKitAppIdDev;
    defaults[@"pusherAppIdProd"] = BuildSettings.pusherAppIdProd;
    defaults[@"pusherAppIdDev"] = BuildSettings.pusherAppIdDev;
    
    [[NSUserDefaults standardUserDefaults] registerDefaults:defaults];
    
    if (!RiotSettings.shared.isUserDefaultsMigrated)
    {
        [RiotSettings.shared migrate];
    }
    
    // Now use RiotSettings and NSUserDefaults to store `showDecryptedContentInNotifications` setting option
    // Migrate this information from main MXKAccount to RiotSettings, if value is not in UserDefaults
    
    if (!RiotSettings.shared.isShowDecryptedContentInNotificationsHasBeenSetOnce)
    {
        MXKAccount *currentAccount = [MXKAccountManager sharedManager].activeAccounts.firstObject;
        RiotSettings.shared.showDecryptedContentInNotifications = currentAccount.showDecryptedContentInNotifications;
    }
}

#pragma mark - App version management

- (void)checkAppVersion
{
    // Check if we should display a major update alert
    [self checkMajorUpdate];
    
    // Update the last app version used
    [AppVersion updateLastUsedVersion];
}

- (void)checkMajorUpdate
{
    if (self.majorUpdateManager.shouldShowMajorUpdate)
    {
        // When you do not understand why the UI does not work as expected...
        dispatch_async(dispatch_get_main_queue(), ^{
            [self showMajorUpdate];
        });
    }
}

- (void)showMajorUpdate
{
    if (!self.slidingModalPresenter)
    {
        self.slidingModalPresenter = [SlidingModalPresenter new];
    }
    
    [self.slidingModalPresenter dismissWithAnimated:NO completion:nil];
    
    MajorUpdateViewController *majorUpdateViewController = [MajorUpdateViewController instantiate];
    
    MXWeakify(self);
    
    majorUpdateViewController.didTapLearnMoreButton = ^{
        
        MXStrongifyAndReturnIfNil(self);
        
        [[UIApplication sharedApplication] vc_open:self.majorUpdateManager.learnMoreURL completionHandler:^(BOOL success) {
            if (!success)
            {
                [self showAlertWithTitle:[NSBundle mxk_localizedStringForKey:@"error"] message:NSLocalizedStringFromTable(@"room_message_unable_open_link_error_message", @"Vector", nil)];
            }
        }];
        
        [self.slidingModalPresenter dismissWithAnimated:YES completion:^{
        }];
    };
    
    majorUpdateViewController.didTapDoneButton = ^{
        
        MXStrongifyAndReturnIfNil(self);
        
        [self.slidingModalPresenter dismissWithAnimated:YES completion:^{
        }];
    };
    
    [self.slidingModalPresenter present:majorUpdateViewController
                                   from:self.presentedViewController
                               animated:YES
                             completion:nil];
}

#pragma mark - SetPinCoordinatorBridgePresenterDelegate

- (void)setPinCoordinatorBridgePresenterDelegateDidComplete:(SetPinCoordinatorBridgePresenter *)coordinatorBridgePresenter
{
    [coordinatorBridgePresenter dismiss];
    self.setPinCoordinatorBridgePresenter = nil;
    [self afterAppUnlockedByPin:[UIApplication sharedApplication]];
}

- (void)setPinCoordinatorBridgePresenterDelegateDidCompleteWithReset:(SetPinCoordinatorBridgePresenter *)coordinatorBridgePresenter dueToTooManyErrors:(BOOL)dueToTooManyErrors
{
    if (dueToTooManyErrors)
    {
        [self showAlertWithTitle:nil message:NSLocalizedStringFromTable(@"pin_protection_kick_user_alert_message", @"Vector", nil)];
        [self logoutWithConfirmation:NO completion:nil];
    }
    else
    {
        [coordinatorBridgePresenter dismiss];
        self.setPinCoordinatorBridgePresenter = nil;
        [self logoutWithConfirmation:NO completion:nil];
    }
}

<<<<<<< HEAD
#pragma mark - CallServiceDelegate

- (BOOL)callService:(CallService *)service shouldHandleNewCall:(MXCall *)call
{
    //  Ignore the call if a call is already in progress
    return _jitsiViewController == nil;
}

- (void)callService:(CallService *)service presentCallViewController:(CallViewController *)viewController completion:(void (^)(void))completion
{
    if (@available(iOS 13.0, *))
    {
        viewController.modalPresentationStyle = UIModalPresentationFullScreen;
    }
    
    [self presentViewController:viewController animated:YES completion:completion];
}

- (void)callService:(CallService *)service dismissCallViewController:(CallViewController *)viewController completion:(void (^)(void))completion
{
    // Check whether the call view controller is actually presented
    if (viewController.presentingViewController)
    {
        [viewController dismissViewControllerAnimated:YES completion:^{
            
            if (viewController.shouldPromptForStunServerFallback)
            {
                [self promptForStunServerFallback];
            }
            
            if (completion)
            {
                completion();
            }
            
        }];
    }
    else
    {
        if (completion)
        {
            completion();
        }
    }
}

- (void)callService:(CallService *)service presentCallBarFor:(CallViewController *)activeCallViewController numberOfPausedCalls:(NSUInteger)numberOfPausedCalls completion:(void (^)(void))completion
{
    NSString *btnTitle;
    
    if (activeCallViewController)
    {
        if (numberOfPausedCalls == 0)
        {
            //  only one active
            btnTitle = [NSString stringWithFormat:NSLocalizedStringFromTable(@"callbar_only_single_active", @"Vector", nil), activeCallViewController.callStatusLabel.text];
        }
        else if (numberOfPausedCalls == 1)
        {
            //  one active and one paused
            btnTitle = [NSString stringWithFormat:NSLocalizedStringFromTable(@"callbar_active_and_single_paused", @"Vector", nil), activeCallViewController.callStatusLabel.text];
        }
        else
        {
            //  one active and multiple paused
            btnTitle = [NSString stringWithFormat:NSLocalizedStringFromTable(@"callbar_active_and_multiple_paused", @"Vector", nil), activeCallViewController.callStatusLabel.text, @(numberOfPausedCalls)];
        }
    }
    else
    {
        //  no active calls
        if (numberOfPausedCalls == 1)
        {
            btnTitle = NSLocalizedStringFromTable(@"callbar_only_single_paused", @"Vector", nil);
        }
        else
        {
            btnTitle = [NSString stringWithFormat:NSLocalizedStringFromTable(@"callbar_only_multiple_paused", @"Vector", nil), @(numberOfPausedCalls)];
        }
    }
    
    [self updateCallStatusBar:btnTitle];
    
    if (completion)
    {
        completion();
    }
}

- (void)callService:(CallService *)service dismissCallBar:(void (^)(void))completion
{
    [self removeCallStatusBar];
    
    if (completion)
    {
        completion();
    }
}

- (void)callService:(CallService *)service enterPipForCallViewController:(CallViewController *)viewController completion:(void (^)(void))completion
{
    // Check whether the call view controller is actually presented
    if (viewController.presentingViewController)
    {
        [viewController dismissViewControllerAnimated:YES completion:completion];
    }
    else
    {
        if (completion)
        {
            completion();
        }
    }
}

- (void)callService:(CallService *)service exitPipForCallViewController:(CallViewController *)viewController completion:(void (^)(void))completion
{
    if (@available(iOS 13.0, *))
    {
        viewController.modalPresentationStyle = UIModalPresentationFullScreen;
    }
    
    [self presentViewController:viewController animated:YES completion:completion];
}

#pragma mark - CallBarDelegate

- (void)callBarDidTapReturnButton:(CallBar *)callBar
{
    if ([_callService callStatusBarButtonTapped])
    {
        return;
    }
    else if (_jitsiViewController)
    {
        [self presentJitsiViewController:nil];
    }
=======
#pragma mark - Authentication

- (BOOL)continueSSOLoginWithToken:(NSString*)loginToken txnId:(NSString*)txnId
{
    AuthenticationViewController *authVC = self.masterTabBarController.authViewController;
    
    if (!authVC)
    {
        NSLog(@"[AppDelegate] Fail to continue SSO login");
        return NO;
    }
    
    return [authVC continueSSOLoginWithToken:loginToken txnId:txnId];
>>>>>>> c22da15c
}

@end<|MERGE_RESOLUTION|>--- conflicted
+++ resolved
@@ -4409,7 +4409,6 @@
     }
 }
 
-<<<<<<< HEAD
 #pragma mark - CallServiceDelegate
 
 - (BOOL)callService:(CallService *)service shouldHandleNewCall:(MXCall *)call
@@ -4547,7 +4546,8 @@
     {
         [self presentJitsiViewController:nil];
     }
-=======
+}
+    
 #pragma mark - Authentication
 
 - (BOOL)continueSSOLoginWithToken:(NSString*)loginToken txnId:(NSString*)txnId
@@ -4561,7 +4561,6 @@
     }
     
     return [authVC continueSSOLoginWithToken:loginToken txnId:txnId];
->>>>>>> c22da15c
 }
 
 @end