<?xml version="1.0" encoding="UTF-8"?>
<<<<<<< HEAD
<document type="com.apple.InterfaceBuilder3.CocoaTouch.Storyboard.XIB" version="3.0" toolsVersion="15705" targetRuntime="iOS.CocoaTouch" propertyAccessControl="none" useAutolayout="YES" useTraitCollections="YES" colorMatched="YES" initialViewController="H1p-Uh-vWS">
    <device id="retina4_7" orientation="portrait" appearance="light"/>
    <dependencies>
        <deployment identifier="iOS"/>
        <plugIn identifier="com.apple.InterfaceBuilder.IBCocoaTouchPlugin" version="15706"/>
=======
<document type="com.apple.InterfaceBuilder3.CocoaTouch.Storyboard.XIB" version="3.0" toolsVersion="14490.70" targetRuntime="iOS.CocoaTouch" propertyAccessControl="none" useAutolayout="YES" useTraitCollections="YES" useSafeAreas="YES" colorMatched="YES" initialViewController="H1p-Uh-vWS">
    <device id="retina4_7" orientation="portrait">
        <adaptation id="fullscreen"/>
    </device>
    <dependencies>
        <deployment identifier="iOS"/>
        <plugIn identifier="com.apple.InterfaceBuilder.IBCocoaTouchPlugin" version="14490.49"/>
        <capability name="Safe area layout guides" minToolsVersion="9.0"/>
>>>>>>> ca24a9dd
        <capability name="documents saved in the Xcode 8 format" minToolsVersion="8.0"/>
    </dependencies>
    <scenes>
        <!--HomeNav-->
        <scene sceneID="pY4-Hu-kfo">
            <objects>
                <navigationController id="RMx-3f-FxP" userLabel="HomeNav" customClass="RiotNavigationController" sceneMemberID="viewController">
                    <navigationBar key="navigationBar" clipsSubviews="YES" multipleTouchEnabled="YES" contentMode="scaleToFill" id="Pmd-2v-anx">
                        <rect key="frame" x="0.0" y="0.0" width="375" height="44"/>
                        <autoresizingMask key="autoresizingMask"/>
                    </navigationBar>
                    <connections>
                        <segue destination="xaQ-tG-rlO" kind="relationship" relationship="rootViewController" id="Bmb-5J-cpB"/>
                    </connections>
                </navigationController>
                <placeholder placeholderIdentifier="IBFirstResponder" id="8fS-aE-onr" sceneMemberID="firstResponder"/>
            </objects>
            <point key="canvasLocation" x="-1375" y="-2202"/>
        </scene>
        <!--Room-->
        <scene sceneID="UrN-g2-oG1">
            <objects>
                <viewController storyboardIdentifier="RoomViewControllerStoryboardId" title="Room" hidesBottomBarWhenPushed="YES" id="msb-ol-2LB" customClass="RoomViewController" sceneMemberID="viewController">
                    <navigationItem key="navigationItem" id="3Zt-Wl-J6o">
                        <nil key="title"/>
                        <view key="titleView" contentMode="scaleToFill" id="aas-th-FW1" userLabel="Room title view container">
                            <rect key="frame" x="8" y="2" width="312" height="40"/>
                            <autoresizingMask key="autoresizingMask" flexibleMaxX="YES" flexibleMaxY="YES"/>
                            <color key="backgroundColor" red="0.0" green="0.0" blue="0.0" alpha="0.0" colorSpace="custom" customColorSpace="sRGB"/>
                        </view>
                        <rightBarButtonItems>
                            <barButtonItem image="search_icon" id="wyR-qv-IxC" userLabel="Menu Bar Button Item">
                                <inset key="imageInsets" minX="-5" minY="0.0" maxX="5" maxY="0.0"/>
                            </barButtonItem>
                            <barButtonItem image="apps-icon" id="cal-D0-6Fw">
                                <inset key="imageInsets" minX="10" minY="0.0" maxX="-10" maxY="0.0"/>
                            </barButtonItem>
                        </rightBarButtonItems>
                    </navigationItem>
                    <connections>
                        <outlet property="roomTitleViewContainer" destination="aas-th-FW1" id="SFz-1s-ywg"/>
                        <segue destination="e7G-NU-7ck" kind="show" identifier="showRoomDetails" id="vCz-dl-6xQ"/>
                        <segue destination="KDg-aD-xlK" kind="show" identifier="showRoomSearch" id="hdA-V1-9AF"/>
                        <segue destination="nDS-pp-sWM" kind="show" identifier="showMemberDetails" id="cUw-vU-gJq"/>
                        <segue destination="gkO-rP-nGK" kind="show" identifier="showContactDetails" id="f5u-Y1-7nt"/>
                        <segue destination="ZZb-IS-a1F" kind="presentation" identifier="showUnknownDevices" id="wUx-4y-ybn"/>
                        <segue destination="udm-55-AMb" kind="show" identifier="showContactPicker" id="Q6y-9M-Ugl"/>
                    </connections>
                </viewController>
                <placeholder placeholderIdentifier="IBFirstResponder" id="94y-cU-qQD" userLabel="First Responder" sceneMemberID="firstResponder"/>
            </objects>
            <point key="canvasLocation" x="-153" y="-419"/>
        </scene>
        <!--Room Member Details View Controller-->
        <scene sceneID="eq5-qi-gDd">
            <objects>
                <viewController id="nDS-pp-sWM" customClass="RoomMemberDetailsViewController" sceneMemberID="viewController">
                    <view key="view" contentMode="scaleToFill" id="N8z-LO-417">
                        <rect key="frame" x="0.0" y="0.0" width="375" height="647"/>
                        <autoresizingMask key="autoresizingMask" widthSizable="YES" heightSizable="YES"/>
                        <color key="backgroundColor" red="1" green="1" blue="1" alpha="1" colorSpace="custom" customColorSpace="sRGB"/>
                        <viewLayoutGuide key="safeArea" id="XYt-EG-3Qa"/>
                    </view>
                </viewController>
                <placeholder placeholderIdentifier="IBFirstResponder" id="e8Z-uW-oDv" userLabel="First Responder" sceneMemberID="firstResponder"/>
            </objects>
            <point key="canvasLocation" x="5047" y="-1437"/>
        </scene>
        <!--Room Context Timeline-->
        <scene sceneID="Htr-h8-baq">
            <objects>
                <viewController title="Room Context Timeline" hidesBottomBarWhenPushed="YES" id="Too-LV-OLW" customClass="RoomViewController" sceneMemberID="viewController">
                    <navigationItem key="navigationItem" id="yLe-Hk-Sol">
                        <nil key="title"/>
                        <view key="titleView" contentMode="scaleToFill" id="djN-zB-Vni" userLabel="Room title view container">
                            <rect key="frame" x="8" y="2" width="312" height="40"/>
                            <autoresizingMask key="autoresizingMask" flexibleMaxX="YES" flexibleMaxY="YES"/>
                            <color key="backgroundColor" red="0.0" green="0.0" blue="0.0" alpha="0.0" colorSpace="custom" customColorSpace="sRGB"/>
                        </view>
                    </navigationItem>
                    <connections>
                        <outlet property="roomTitleViewContainer" destination="djN-zB-Vni" id="VQG-Mp-hSa"/>
                        <segue destination="nDS-pp-sWM" kind="show" identifier="showMemberDetails" id="fNQ-S3-DbZ"/>
                        <segue destination="gkO-rP-nGK" kind="show" identifier="showContactDetails" id="ziz-Xl-QVg"/>
                        <segue destination="e7G-NU-7ck" kind="show" identifier="showRoomDetails" id="mFs-HA-7Oo"/>
                    </connections>
                </viewController>
                <placeholder placeholderIdentifier="IBFirstResponder" id="Yjg-uP-Hcy" userLabel="First Responder" sceneMemberID="firstResponder"/>
            </objects>
            <point key="canvasLocation" x="3326" y="-1299"/>
        </scene>
        <!--Room Search View Controller-->
        <scene sceneID="rUg-1s-vHX">
            <objects>
                <viewController id="KDg-aD-xlK" customClass="RoomSearchViewController" sceneMemberID="viewController">
                    <view key="view" contentMode="scaleToFill" id="Kg1-rX-y7X">
                        <rect key="frame" x="0.0" y="0.0" width="375" height="647"/>
                        <autoresizingMask key="autoresizingMask" widthSizable="YES" heightSizable="YES"/>
                        <color key="backgroundColor" red="1" green="1" blue="1" alpha="1" colorSpace="custom" customColorSpace="sRGB"/>
                        <viewLayoutGuide key="safeArea" id="6da-hc-v3U"/>
                    </view>
                    <connections>
                        <segue destination="Too-LV-OLW" kind="show" identifier="showTimeline" id="P1V-0d-mYL"/>
                    </connections>
                </viewController>
                <placeholder placeholderIdentifier="IBFirstResponder" id="bK5-DX-KSF" userLabel="First Responder" sceneMemberID="firstResponder"/>
            </objects>
            <point key="canvasLocation" x="2558" y="-1299"/>
        </scene>
        <!--Users Devices View Controller-->
        <scene sceneID="fKQ-Tq-qUc">
            <objects>
                <viewController storyboardIdentifier="UsersDevicesViewControllerStoryboardId" id="z83-KC-trJ" customClass="UsersDevicesViewController" sceneMemberID="viewController">
                    <view key="view" contentMode="scaleToFill" id="b5v-sy-iSu">
                        <rect key="frame" x="0.0" y="0.0" width="375" height="647"/>
                        <autoresizingMask key="autoresizingMask" flexibleMaxX="YES" flexibleMaxY="YES"/>
                        <subviews>
                            <tableView clipsSubviews="YES" contentMode="scaleToFill" alwaysBounceVertical="YES" dataMode="prototypes" style="plain" separatorStyle="default" rowHeight="44" sectionHeaderHeight="28" sectionFooterHeight="28" translatesAutoresizingMaskIntoConstraints="NO" id="43F-4t-lHi">
                                <rect key="frame" x="0.0" y="0.0" width="375" height="647"/>
                                <color key="backgroundColor" white="1" alpha="1" colorSpace="calibratedWhite"/>
                            </tableView>
                        </subviews>
                        <color key="backgroundColor" white="1" alpha="1" colorSpace="calibratedWhite"/>
                        <constraints>
                            <constraint firstItem="pwd-ur-GXQ" firstAttribute="trailing" secondItem="43F-4t-lHi" secondAttribute="trailing" id="6FJ-ku-UE3"/>
                            <constraint firstItem="43F-4t-lHi" firstAttribute="bottom" secondItem="pwd-ur-GXQ" secondAttribute="bottom" id="GK2-7h-FE0"/>
                            <constraint firstItem="43F-4t-lHi" firstAttribute="leading" secondItem="pwd-ur-GXQ" secondAttribute="leading" id="Qda-BV-cf8"/>
                            <constraint firstItem="43F-4t-lHi" firstAttribute="top" secondItem="b5v-sy-iSu" secondAttribute="top" id="uhO-a4-0iq"/>
                        </constraints>
                        <viewLayoutGuide key="safeArea" id="pwd-ur-GXQ"/>
                    </view>
                    <navigationItem key="navigationItem" id="Wgm-wm-4Qq"/>
                    <connections>
                        <outlet property="tableView" destination="43F-4t-lHi" id="ebQ-8p-875"/>
                    </connections>
                </viewController>
                <placeholder placeholderIdentifier="IBFirstResponder" id="UVa-0l-PGg" userLabel="First Responder" sceneMemberID="firstResponder"/>
            </objects>
            <point key="canvasLocation" x="2558" y="180"/>
        </scene>
        <!--Segmented View Controller-->
        <scene sceneID="NZu-Q0-P0z">
            <objects>
                <tableViewController id="e7G-NU-7ck" customClass="SegmentedViewController" sceneMemberID="viewController"/>
                <placeholder placeholderIdentifier="IBFirstResponder" id="fXh-hO-Zgf" userLabel="First Responder" sceneMemberID="firstResponder"/>
            </objects>
            <point key="canvasLocation" x="3326" y="-442"/>
        </scene>
        <!--People View Controller-->
        <scene sceneID="Qba-PP-lco">
            <objects>
                <viewController id="IGB-jr-yFz" customClass="PeopleViewController" sceneMemberID="viewController">
                    <view key="view" contentMode="scaleToFill" id="zXV-CY-rLP">
                        <rect key="frame" x="0.0" y="0.0" width="375" height="667"/>
                        <autoresizingMask key="autoresizingMask" widthSizable="YES" heightSizable="YES"/>
                        <color key="backgroundColor" white="1" alpha="1" colorSpace="calibratedWhite"/>
                        <viewLayoutGuide key="safeArea" id="301-pa-jS8"/>
                    </view>
                    <tabBarItem key="tabBarItem" tag="2" image="tab_people" selectedImage="tab_people_selected" id="edr-fK-bgM">
                        <userDefinedRuntimeAttributes>
                            <userDefinedRuntimeAttribute type="string" keyPath="accessibilityIdentifier" value="TabBarItemPeople"/>
                        </userDefinedRuntimeAttributes>
                    </tabBarItem>
                    <connections>
                        <segue destination="WDS-Ip-RQ9" kind="presentation" identifier="presentStartChat" id="bwO-oZ-2vj"/>
                    </connections>
                </viewController>
                <placeholder placeholderIdentifier="IBFirstResponder" id="TFZ-TK-2WH" userLabel="First Responder" sceneMemberID="firstResponder"/>
            </objects>
            <point key="canvasLocation" x="1929" y="-2817"/>
        </scene>
        <!--Favourites View Controller-->
        <scene sceneID="z6B-k5-ano">
            <objects>
                <viewController id="HnD-LA-psC" customClass="FavouritesViewController" sceneMemberID="viewController">
                    <view key="view" contentMode="scaleToFill" id="Caq-TK-JOm">
                        <rect key="frame" x="0.0" y="0.0" width="375" height="667"/>
                        <autoresizingMask key="autoresizingMask" widthSizable="YES" heightSizable="YES"/>
                        <color key="backgroundColor" white="1" alpha="1" colorSpace="calibratedWhite"/>
                        <viewLayoutGuide key="safeArea" id="xOw-nN-oAQ"/>
                    </view>
                    <tabBarItem key="tabBarItem" tag="1" image="tab_favourites" selectedImage="tab_favourites_selected" id="UVh-Xd-zDZ">
                        <userDefinedRuntimeAttributes>
                            <userDefinedRuntimeAttribute type="string" keyPath="accessibilityIdentifier" value="TabBarItemFavourites"/>
                        </userDefinedRuntimeAttributes>
                    </tabBarItem>
                </viewController>
                <placeholder placeholderIdentifier="IBFirstResponder" id="4qY-qn-l6L" userLabel="First Responder" sceneMemberID="firstResponder"/>
            </objects>
            <point key="canvasLocation" x="942" y="-2049"/>
        </scene>
        <!--Unified Search View Controller-->
        <scene sceneID="ijO-nb-yi4">
            <objects>
                <viewController id="nJt-uq-tV9" customClass="UnifiedSearchViewController" sceneMemberID="viewController">
                    <view key="view" contentMode="scaleToFill" id="laS-bb-xrK">
                        <rect key="frame" x="0.0" y="0.0" width="375" height="667"/>
                        <autoresizingMask key="autoresizingMask" widthSizable="YES" heightSizable="YES"/>
                        <color key="backgroundColor" white="1" alpha="1" colorSpace="calibratedWhite"/>
                        <viewLayoutGuide key="safeArea" id="GMh-GI-xDk"/>
                    </view>
                    <connections>
                        <segue destination="aHG-CH-koI" kind="show" identifier="showDirectory" id="ndE-eu-9lm"/>
                    </connections>
                </viewController>
                <placeholder placeholderIdentifier="IBFirstResponder" id="G2g-bd-dSj" userLabel="First Responder" sceneMemberID="firstResponder"/>
            </objects>
            <point key="canvasLocation" x="476" y="-3899"/>
        </scene>
        <!--Home View Controller-->
        <scene sceneID="SZi-Ac-WJp">
            <objects>
                <viewController id="pBa-To-3YT" customClass="HomeViewController" sceneMemberID="viewController">
                    <view key="view" contentMode="scaleToFill" id="hxX-1O-zT8">
                        <rect key="frame" x="0.0" y="0.0" width="375" height="667"/>
                        <autoresizingMask key="autoresizingMask" widthSizable="YES" heightSizable="YES"/>
                        <color key="backgroundColor" white="1" alpha="1" colorSpace="calibratedWhite"/>
                        <viewLayoutGuide key="safeArea" id="DdT-DO-t4t"/>
                    </view>
                    <tabBarItem key="tabBarItem" title="" image="tab_home" selectedImage="tab_home_selected" id="hNI-yH-EXj">
                        <userDefinedRuntimeAttributes>
                            <userDefinedRuntimeAttribute type="string" keyPath="accessibilityIdentifier" value="TabBarItemHome"/>
                        </userDefinedRuntimeAttributes>
                    </tabBarItem>
                    <navigationItem key="navigationItem" id="rA5-PM-GBU"/>
                    <connections>
                        <segue destination="WDS-Ip-RQ9" kind="presentation" identifier="presentStartChat" id="mhb-l9-pM3"/>
                    </connections>
                </viewController>
                <placeholder placeholderIdentifier="IBFirstResponder" id="pEk-LO-Ij0" userLabel="First Responder" sceneMemberID="firstResponder"/>
            </objects>
            <point key="canvasLocation" x="942" y="-2818"/>
        </scene>
        <!--Master Tab Bar Controller-->
        <scene sceneID="iBe-Y5-gBt">
            <objects>
                <tabBarController id="xaQ-tG-rlO" customClass="MasterTabBarController" sceneMemberID="viewController">
                    <navigationItem key="navigationItem" id="m6O-wq-yrc">
                        <barButtonItem key="leftBarButtonItem" image="settings_icon" id="QSE-cg-V2m">
                            <userDefinedRuntimeAttributes>
                                <userDefinedRuntimeAttribute type="string" keyPath="accessibilityIdentifier" value="MasterTabBarControllerSettingsBarButton"/>
                            </userDefinedRuntimeAttributes>
                            <connections>
                                <segue destination="taU-5Q-sdv" kind="show" identifier="showSettings" id="3jh-kY-vVn"/>
                            </connections>
                        </barButtonItem>
                        <barButtonItem key="rightBarButtonItem" image="search_icon" id="pud-Fh-Usd">
                            <userDefinedRuntimeAttributes>
                                <userDefinedRuntimeAttribute type="string" keyPath="accessibilityIdentifier" value="MasterTabBarControllerSearchBarButton"/>
                            </userDefinedRuntimeAttributes>
                            <connections>
                                <segue destination="nJt-uq-tV9" kind="show" identifier="showUnifiedSearch" id="5no-rS-zX7"/>
                            </connections>
                        </barButtonItem>
                    </navigationItem>
                    <tabBar key="tabBar" contentMode="scaleToFill" id="7jP-3G-C0b">
                        <rect key="frame" x="0.0" y="0.0" width="375" height="49"/>
                        <autoresizingMask key="autoresizingMask"/>
                        <color key="backgroundColor" white="0.0" alpha="0.0" colorSpace="calibratedWhite"/>
                    </tabBar>
                    <connections>
                        <outlet property="searchBarButtonIem" destination="pud-Fh-Usd" id="DiH-Re-nZE"/>
                        <outlet property="settingsBarButtonItem" destination="QSE-cg-V2m" id="N6b-Ju-w9g"/>
                        <segue destination="vC3-pB-5Vb" kind="showDetail" identifier="showRoomDetails" id="tk8-vF-K4T"/>
                        <segue destination="ZlD-EU-ncw" kind="presentation" identifier="showAuth" modalPresentationStyle="fullScreen" id="fpJ-zM-Qpo"/>
                        <segue destination="pBa-To-3YT" kind="relationship" relationship="viewControllers" id="Sfs-mh-GOz"/>
                        <segue destination="vC3-pB-5Vb" kind="showDetail" identifier="showContactDetails" id="p4M-yR-DLA"/>
                        <segue destination="HnD-LA-psC" kind="relationship" relationship="viewControllers" id="zON-Qp-EVq"/>
                        <segue destination="IGB-jr-yFz" kind="relationship" relationship="viewControllers" id="CeF-yL-aO0"/>
                        <segue destination="HPQ-zg-lZR" kind="relationship" relationship="viewControllers" id="y12-eg-vhO"/>
                        <segue destination="SLx-Wj-p7E" kind="relationship" relationship="viewControllers" id="MLn-VT-30W"/>
                        <segue destination="vC3-pB-5Vb" kind="showDetail" identifier="showGroupDetails" id="fIR-e3-ssz"/>
                    </connections>
                </tabBarController>
                <placeholder placeholderIdentifier="IBFirstResponder" id="k1S-FF-3Zu" userLabel="First Responder" sceneMemberID="firstResponder"/>
            </objects>
            <point key="canvasLocation" x="-516" y="-2203"/>
        </scene>
        <!--Authentication View Controller-->
        <scene sceneID="FoA-N2-3aF">
            <objects>
                <viewController hidesBottomBarWhenPushed="YES" id="ZlD-EU-ncw" customClass="AuthenticationViewController" sceneMemberID="viewController">
                    <view key="view" contentMode="scaleToFill" id="wIi-Yi-2pi">
                        <rect key="frame" x="0.0" y="0.0" width="375" height="647"/>
                        <autoresizingMask key="autoresizingMask" widthSizable="YES" heightSizable="YES"/>
                        <color key="backgroundColor" red="1" green="1" blue="1" alpha="1" colorSpace="custom" customColorSpace="sRGB"/>
                        <viewLayoutGuide key="safeArea" id="RKa-GQ-Ryt"/>
                    </view>
                </viewController>
                <placeholder placeholderIdentifier="IBFirstResponder" id="mvZ-se-pqQ" userLabel="First Responder" sceneMemberID="firstResponder"/>
            </objects>
            <point key="canvasLocation" x="-1375" y="-3024"/>
        </scene>
        <!--Settings-->
        <scene sceneID="9we-7Q-LBo">
            <objects>
                <tableViewController storyboardIdentifier="SettingsViewController" title="Settings" id="taU-5Q-sdv" customClass="SettingsViewController" sceneMemberID="viewController">
                    <tableView key="view" clipsSubviews="YES" contentMode="scaleToFill" alwaysBounceVertical="YES" keyboardDismissMode="interactive" dataMode="prototypes" style="grouped" separatorStyle="default" rowHeight="44" sectionHeaderHeight="18" sectionFooterHeight="18" id="egL-pK-Xhr">
                        <rect key="frame" x="0.0" y="0.0" width="375" height="667"/>
                        <autoresizingMask key="autoresizingMask" widthSizable="YES" heightSizable="YES"/>
                        <color key="backgroundColor" cocoaTouchSystemColor="groupTableViewBackgroundColor"/>
                        <connections>
                            <outlet property="dataSource" destination="taU-5Q-sdv" id="Ipf-IM-E39"/>
                            <outlet property="delegate" destination="taU-5Q-sdv" id="kIU-uT-h9Y"/>
                        </connections>
                    </tableView>
                </tableViewController>
                <placeholder placeholderIdentifier="IBFirstResponder" id="s7I-UT-YCd" userLabel="First Responder" sceneMemberID="firstResponder"/>
            </objects>
            <point key="canvasLocation" x="-516" y="-3023"/>
        </scene>
        <!--RecentsSplitVC-->
        <scene sceneID="Nki-YV-4Qg">
            <objects>
                <splitViewController title="RecentsSplitVC" id="H1p-Uh-vWS" customClass="RiotSplitViewController" sceneMemberID="viewController">
                    <toolbarItems/>
                    <navigationItem key="navigationItem" id="EB5-8V-irH"/>
                    <connections>
                        <segue destination="RMx-3f-FxP" kind="relationship" relationship="masterViewController" id="BlO-5A-QYV"/>
                        <segue destination="vC3-pB-5Vb" kind="relationship" relationship="detailViewController" id="0ws-cL-0tk"/>
                    </connections>
                </splitViewController>
                <placeholder placeholderIdentifier="IBFirstResponder" id="cZU-Oi-B1e" sceneMemberID="firstResponder"/>
            </objects>
            <point key="canvasLocation" x="-2722" y="-1658"/>
        </scene>
        <!--Directory View Controller-->
        <scene sceneID="96e-HZ-Idz">
            <objects>
                <tableViewController id="aHG-CH-koI" customClass="DirectoryViewController" sceneMemberID="viewController">
                    <tableView key="view" clipsSubviews="YES" contentMode="scaleToFill" alwaysBounceVertical="YES" dataMode="prototypes" style="plain" separatorStyle="default" rowHeight="44" sectionHeaderHeight="28" sectionFooterHeight="28" id="tbG-uL-KGT">
                        <rect key="frame" x="0.0" y="0.0" width="375" height="667"/>
                        <autoresizingMask key="autoresizingMask" widthSizable="YES" heightSizable="YES"/>
                        <color key="backgroundColor" white="1" alpha="1" colorSpace="calibratedWhite"/>
                        <connections>
                            <outlet property="dataSource" destination="aHG-CH-koI" id="Ftx-LW-VkD"/>
                            <outlet property="delegate" destination="aHG-CH-koI" id="LIG-gR-Lz9"/>
                        </connections>
                    </tableView>
                </tableViewController>
                <placeholder placeholderIdentifier="IBFirstResponder" id="b5t-fe-rSJ" userLabel="First Responder" sceneMemberID="firstResponder"/>
            </objects>
            <point key="canvasLocation" x="1223" y="-3899"/>
        </scene>
        <!--Riot Navigation Controller-->
        <scene sceneID="TbB-77-7oK">
            <objects>
                <navigationController id="qAW-wR-KyU" customClass="RiotNavigationController" sceneMemberID="viewController">
                    <navigationBar key="navigationBar" contentMode="scaleToFill" id="r5V-3P-3Lg">
                        <rect key="frame" x="0.0" y="0.0" width="375" height="56"/>
                        <autoresizingMask key="autoresizingMask"/>
                    </navigationBar>
                    <connections>
                        <segue destination="mRq-hp-dod" kind="relationship" relationship="rootViewController" id="fqQ-aW-08c"/>
                    </connections>
                </navigationController>
                <placeholder placeholderIdentifier="IBFirstResponder" id="T7q-ez-UVO" userLabel="First Responder" sceneMemberID="firstResponder"/>
            </objects>
            <point key="canvasLocation" x="3326" y="-2050"/>
        </scene>
        <!--Contact Details View Controller-->
        <scene sceneID="grY-bt-CcD">
            <objects>
                <viewController id="gkO-rP-nGK" customClass="ContactDetailsViewController" sceneMemberID="viewController">
                    <view key="view" contentMode="scaleToFill" id="eRR-tG-G8a">
                        <rect key="frame" x="0.0" y="0.0" width="375" height="647"/>
                        <autoresizingMask key="autoresizingMask" widthSizable="YES" heightSizable="YES"/>
                        <color key="backgroundColor" red="1" green="1" blue="1" alpha="1" colorSpace="custom" customColorSpace="sRGB"/>
                        <viewLayoutGuide key="safeArea" id="wd9-gg-o2J"/>
                    </view>
                </viewController>
                <placeholder placeholderIdentifier="IBFirstResponder" id="01q-h6-40E" userLabel="First Responder" sceneMemberID="firstResponder"/>
            </objects>
            <point key="canvasLocation" x="5046" y="-711"/>
        </scene>
        <!--RoomNav-->
        <scene sceneID="r7l-gg-dq7">
            <objects>
                <navigationController title="RoomNav" id="vC3-pB-5Vb" customClass="RiotNavigationController" sceneMemberID="viewController">
                    <navigationBar key="navigationBar" clipsSubviews="YES" multipleTouchEnabled="YES" contentMode="scaleToFill" id="DjV-YW-jjY">
                        <rect key="frame" x="0.0" y="0.0" width="375" height="44"/>
                        <autoresizingMask key="autoresizingMask"/>
                    </navigationBar>
                    <connections>
                        <segue destination="Cpr-Tz-Az0" kind="relationship" relationship="rootViewController" id="OND-Rf-nLf"/>
                    </connections>
                </navigationController>
                <placeholder placeholderIdentifier="IBFirstResponder" id="SLD-UC-DBI" userLabel="First Responder" sceneMemberID="firstResponder"/>
            </objects>
            <point key="canvasLocation" x="-1375" y="-1121"/>
        </scene>
        <!--View Controller-->
        <scene sceneID="2wP-Cu-Wca">
            <objects>
                <viewController storyboardIdentifier="EmptyDetailsViewControllerStoryboardId" id="Cpr-Tz-Az0" sceneMemberID="viewController">
                    <view key="view" contentMode="scaleToFill" id="FdE-yP-vzj">
                        <rect key="frame" x="0.0" y="0.0" width="375" height="667"/>
                        <autoresizingMask key="autoresizingMask" widthSizable="YES" heightSizable="YES"/>
                        <subviews>
                            <imageView userInteractionEnabled="NO" contentMode="scaleToFill" horizontalHuggingPriority="251" verticalHuggingPriority="251" image="logo" translatesAutoresizingMaskIntoConstraints="NO" id="6LG-qc-7jf">
<<<<<<< HEAD
                                <rect key="frame" x="67.5" y="232.5" width="240" height="202"/>
=======
                                <rect key="frame" x="127.5" y="283" width="120" height="101"/>
>>>>>>> ca24a9dd
                            </imageView>
                        </subviews>
                        <color key="backgroundColor" white="1" alpha="1" colorSpace="calibratedWhite"/>
                        <constraints>
                            <constraint firstItem="6LG-qc-7jf" firstAttribute="centerY" secondItem="FdE-yP-vzj" secondAttribute="centerY" id="AF1-hZ-uOX"/>
                            <constraint firstItem="6LG-qc-7jf" firstAttribute="centerX" secondItem="1GN-I8-XbV" secondAttribute="centerX" id="WGk-oE-AqR"/>
                        </constraints>
                        <viewLayoutGuide key="safeArea" id="1GN-I8-XbV"/>
                    </view>
                    <navigationItem key="navigationItem" id="c9s-dM-eEg"/>
                </viewController>
                <placeholder placeholderIdentifier="IBFirstResponder" id="pZm-ap-zdK" userLabel="First Responder" sceneMemberID="firstResponder"/>
            </objects>
            <point key="canvasLocation" x="-153" y="-1121"/>
        </scene>
        <!--Groups View Controller-->
        <scene sceneID="Rqp-Ti-qpu">
            <objects>
                <viewController id="SLx-Wj-p7E" customClass="GroupsViewController" sceneMemberID="viewController">
                    <view key="view" contentMode="scaleToFill" id="Sl8-9u-7yE">
                        <rect key="frame" x="0.0" y="0.0" width="375" height="667"/>
                        <autoresizingMask key="autoresizingMask" widthSizable="YES" heightSizable="YES"/>
                        <color key="backgroundColor" white="1" alpha="1" colorSpace="custom" customColorSpace="genericGamma22GrayColorSpace"/>
                        <viewLayoutGuide key="safeArea" id="18c-VY-z2J"/>
                    </view>
                    <tabBarItem key="tabBarItem" title="" image="tab_groups" selectedImage="tab_groups_selected" id="5x2-xc-uIB"/>
                </viewController>
                <placeholder placeholderIdentifier="IBFirstResponder" id="xpc-LV-krz" userLabel="First Responder" sceneMemberID="firstResponder"/>
            </objects>
            <point key="canvasLocation" x="942" y="-1299"/>
        </scene>
        <!--Rooms View Controller-->
        <scene sceneID="SDg-Pp-8Uj">
            <objects>
                <viewController id="HPQ-zg-lZR" customClass="RoomsViewController" sceneMemberID="viewController">
                    <view key="view" contentMode="scaleToFill" id="rNJ-Yf-mVB">
                        <rect key="frame" x="0.0" y="0.0" width="375" height="667"/>
                        <autoresizingMask key="autoresizingMask" widthSizable="YES" heightSizable="YES"/>
                        <color key="backgroundColor" white="1" alpha="1" colorSpace="calibratedWhite"/>
                        <viewLayoutGuide key="safeArea" id="YOD-wg-gwf"/>
                    </view>
                    <tabBarItem key="tabBarItem" tag="3" image="tab_rooms" selectedImage="tab_rooms_selected" id="7eS-Ei-00V">
                        <userDefinedRuntimeAttributes>
                            <userDefinedRuntimeAttribute type="string" keyPath="accessibilityIdentifier" value="TabBarItemRooms"/>
                        </userDefinedRuntimeAttributes>
                    </tabBarItem>
                    <connections>
                        <segue destination="qAW-wR-KyU" kind="presentation" identifier="presentDirectoryServerPicker" id="1mb-Wk-zpt"/>
                        <segue destination="WDS-Ip-RQ9" kind="presentation" identifier="presentStartChat" id="Tfl-tq-LQp"/>
                    </connections>
                </viewController>
                <placeholder placeholderIdentifier="IBFirstResponder" id="Kb9-ek-2v5" userLabel="First Responder" sceneMemberID="firstResponder"/>
            </objects>
            <point key="canvasLocation" x="1929" y="-2049"/>
        </scene>
        <!--Riot Navigation Controller-->
        <scene sceneID="Fbq-8h-gyk">
            <objects>
                <navigationController automaticallyAdjustsScrollViewInsets="NO" id="WDS-Ip-RQ9" customClass="RiotNavigationController" sceneMemberID="viewController">
                    <toolbarItems/>
                    <navigationBar key="navigationBar" contentMode="scaleToFill" id="CtR-n9-ztG">
                        <rect key="frame" x="0.0" y="0.0" width="375" height="56"/>
                        <autoresizingMask key="autoresizingMask"/>
                    </navigationBar>
                    <nil name="viewControllers"/>
                    <connections>
                        <segue destination="NCJ-FV-8di" kind="relationship" relationship="rootViewController" id="ZIA-Hu-sD4"/>
                    </connections>
                </navigationController>
                <placeholder placeholderIdentifier="IBFirstResponder" id="gfz-1Q-Si0" userLabel="First Responder" sceneMemberID="firstResponder"/>
            </objects>
            <point key="canvasLocation" x="2735" y="-3760"/>
        </scene>
        <!--Start Chat View Controller-->
        <scene sceneID="rVX-eZ-8XT">
            <objects>
                <viewController id="NCJ-FV-8di" customClass="StartChatViewController" sceneMemberID="viewController">
                    <view key="view" contentMode="scaleToFill" id="rVj-X8-v0f">
                        <rect key="frame" x="0.0" y="0.0" width="375" height="647"/>
                        <autoresizingMask key="autoresizingMask" widthSizable="YES" heightSizable="YES"/>
                        <color key="backgroundColor" red="1" green="1" blue="1" alpha="1" colorSpace="custom" customColorSpace="sRGB"/>
                        <viewLayoutGuide key="safeArea" id="Vxa-5E-kHs"/>
                    </view>
                    <navigationItem key="navigationItem" id="Sre-eV-Crk"/>
                </viewController>
                <placeholder placeholderIdentifier="IBFirstResponder" id="4YW-Hr-WyR" userLabel="First Responder" sceneMemberID="firstResponder"/>
            </objects>
            <point key="canvasLocation" x="3610" y="-3761"/>
        </scene>
        <!--Riot Navigation Controller-->
        <scene sceneID="Qyz-FA-hw5">
            <objects>
                <navigationController automaticallyAdjustsScrollViewInsets="NO" id="ZZb-IS-a1F" customClass="RiotNavigationController" sceneMemberID="viewController">
                    <toolbarItems/>
                    <navigationBar key="navigationBar" contentMode="scaleToFill" id="MHE-SG-tnL">
                        <rect key="frame" x="0.0" y="0.0" width="375" height="56"/>
                        <autoresizingMask key="autoresizingMask"/>
                    </navigationBar>
                    <nil name="viewControllers"/>
                    <connections>
                        <segue destination="z83-KC-trJ" kind="relationship" relationship="rootViewController" id="83C-0z-Ld8"/>
                    </connections>
                </navigationController>
                <placeholder placeholderIdentifier="IBFirstResponder" id="aTW-5P-KnU" userLabel="First Responder" sceneMemberID="firstResponder"/>
            </objects>
            <point key="canvasLocation" x="1385" y="180"/>
        </scene>
        <!--Contacts Table View Controller-->
        <scene sceneID="2zi-xJ-RQo">
            <objects>
                <viewController id="udm-55-AMb" customClass="ContactsTableViewController" sceneMemberID="viewController">
                    <view key="view" contentMode="scaleToFill" id="6G9-nj-ktC">
                        <rect key="frame" x="0.0" y="0.0" width="375" height="647"/>
                        <autoresizingMask key="autoresizingMask" widthSizable="YES" heightSizable="YES"/>
                        <color key="backgroundColor" white="1" alpha="1" colorSpace="calibratedWhite"/>
                        <viewLayoutGuide key="safeArea" id="Hpk-d1-xH9"/>
                    </view>
                </viewController>
                <placeholder placeholderIdentifier="IBFirstResponder" id="uv3-zI-b3q" userLabel="First Responder" sceneMemberID="firstResponder"/>
            </objects>
            <point key="canvasLocation" x="374" y="449"/>
        </scene>
        <!--Directory Server Picker View Controller-->
        <scene sceneID="t8d-GX-ntZ">
            <objects>
                <tableViewController storyboardIdentifier="DirectoryServerPickerViewControllerStoryboardId" id="mRq-hp-dod" customClass="DirectoryServerPickerViewController" sceneMemberID="viewController">
                    <tableView key="view" clipsSubviews="YES" contentMode="scaleToFill" alwaysBounceVertical="YES" dataMode="prototypes" style="plain" separatorStyle="default" rowHeight="44" sectionHeaderHeight="28" sectionFooterHeight="28" id="YbK-Rh-uRf">
                        <rect key="frame" x="0.0" y="0.0" width="375" height="647"/>
                        <autoresizingMask key="autoresizingMask" widthSizable="YES" heightSizable="YES"/>
                        <color key="backgroundColor" white="1" alpha="1" colorSpace="calibratedWhite"/>
                        <connections>
                            <outlet property="dataSource" destination="mRq-hp-dod" id="71E-8v-wpk"/>
                            <outlet property="delegate" destination="mRq-hp-dod" id="0Nu-Wt-eJD"/>
                        </connections>
                    </tableView>
                    <navigationItem key="navigationItem" id="6vB-s9-qMc"/>
                </tableViewController>
                <placeholder placeholderIdentifier="IBFirstResponder" id="Q9W-8f-BvC" userLabel="First Responder" sceneMemberID="firstResponder"/>
            </objects>
            <point key="canvasLocation" x="4174" y="-2050"/>
        </scene>
    </scenes>
    <resources>
        <image name="apps-icon" width="24" height="24"/>
        <image name="logo" width="120" height="101"/>
        <image name="search_icon" width="22" height="22"/>
        <image name="settings_icon" width="24" height="24"/>
        <image name="tab_favourites" width="30" height="30"/>
        <image name="tab_favourites_selected" width="30" height="30"/>
        <image name="tab_groups" width="30" height="30"/>
        <image name="tab_groups_selected" width="30" height="30"/>
        <image name="tab_home" width="30" height="30"/>
        <image name="tab_home_selected" width="30" height="30"/>
        <image name="tab_people" width="30" height="30"/>
        <image name="tab_people_selected" width="30" height="30"/>
        <image name="tab_rooms" width="30" height="30"/>
        <image name="tab_rooms_selected" width="30" height="30"/>
    </resources>
    <inferredMetricsTieBreakers>
        <segue reference="bwO-oZ-2vj"/>
        <segue reference="fIR-e3-ssz"/>
        <segue reference="f5u-Y1-7nt"/>
        <segue reference="vCz-dl-6xQ"/>
        <segue reference="cUw-vU-gJq"/>
    </inferredMetricsTieBreakers>
</document><|MERGE_RESOLUTION|>--- conflicted
+++ resolved
@@ -1,20 +1,10 @@
 <?xml version="1.0" encoding="UTF-8"?>
-<<<<<<< HEAD
-<document type="com.apple.InterfaceBuilder3.CocoaTouch.Storyboard.XIB" version="3.0" toolsVersion="15705" targetRuntime="iOS.CocoaTouch" propertyAccessControl="none" useAutolayout="YES" useTraitCollections="YES" colorMatched="YES" initialViewController="H1p-Uh-vWS">
+<document type="com.apple.InterfaceBuilder3.CocoaTouch.Storyboard.XIB" version="3.0" toolsVersion="16096" targetRuntime="iOS.CocoaTouch" propertyAccessControl="none" useAutolayout="YES" useTraitCollections="YES" colorMatched="YES" initialViewController="H1p-Uh-vWS">
     <device id="retina4_7" orientation="portrait" appearance="light"/>
     <dependencies>
         <deployment identifier="iOS"/>
-        <plugIn identifier="com.apple.InterfaceBuilder.IBCocoaTouchPlugin" version="15706"/>
-=======
-<document type="com.apple.InterfaceBuilder3.CocoaTouch.Storyboard.XIB" version="3.0" toolsVersion="14490.70" targetRuntime="iOS.CocoaTouch" propertyAccessControl="none" useAutolayout="YES" useTraitCollections="YES" useSafeAreas="YES" colorMatched="YES" initialViewController="H1p-Uh-vWS">
-    <device id="retina4_7" orientation="portrait">
-        <adaptation id="fullscreen"/>
-    </device>
-    <dependencies>
-        <deployment identifier="iOS"/>
-        <plugIn identifier="com.apple.InterfaceBuilder.IBCocoaTouchPlugin" version="14490.49"/>
+        <plugIn identifier="com.apple.InterfaceBuilder.IBCocoaTouchPlugin" version="16087"/>
         <capability name="Safe area layout guides" minToolsVersion="9.0"/>
->>>>>>> ca24a9dd
         <capability name="documents saved in the Xcode 8 format" minToolsVersion="8.0"/>
     </dependencies>
     <scenes>
@@ -298,7 +288,7 @@
             <objects>
                 <viewController hidesBottomBarWhenPushed="YES" id="ZlD-EU-ncw" customClass="AuthenticationViewController" sceneMemberID="viewController">
                     <view key="view" contentMode="scaleToFill" id="wIi-Yi-2pi">
-                        <rect key="frame" x="0.0" y="0.0" width="375" height="647"/>
+                        <rect key="frame" x="0.0" y="0.0" width="375" height="667"/>
                         <autoresizingMask key="autoresizingMask" widthSizable="YES" heightSizable="YES"/>
                         <color key="backgroundColor" red="1" green="1" blue="1" alpha="1" colorSpace="custom" customColorSpace="sRGB"/>
                         <viewLayoutGuide key="safeArea" id="RKa-GQ-Ryt"/>
@@ -415,11 +405,7 @@
                         <autoresizingMask key="autoresizingMask" widthSizable="YES" heightSizable="YES"/>
                         <subviews>
                             <imageView userInteractionEnabled="NO" contentMode="scaleToFill" horizontalHuggingPriority="251" verticalHuggingPriority="251" image="logo" translatesAutoresizingMaskIntoConstraints="NO" id="6LG-qc-7jf">
-<<<<<<< HEAD
-                                <rect key="frame" x="67.5" y="232.5" width="240" height="202"/>
-=======
                                 <rect key="frame" x="127.5" y="283" width="120" height="101"/>
->>>>>>> ca24a9dd
                             </imageView>
                         </subviews>
                         <color key="backgroundColor" white="1" alpha="1" colorSpace="calibratedWhite"/>
@@ -562,6 +548,13 @@
             <point key="canvasLocation" x="4174" y="-2050"/>
         </scene>
     </scenes>
+    <inferredMetricsTieBreakers>
+        <segue reference="bwO-oZ-2vj"/>
+        <segue reference="fIR-e3-ssz"/>
+        <segue reference="f5u-Y1-7nt"/>
+        <segue reference="vCz-dl-6xQ"/>
+        <segue reference="cUw-vU-gJq"/>
+    </inferredMetricsTieBreakers>
     <resources>
         <image name="apps-icon" width="24" height="24"/>
         <image name="logo" width="120" height="101"/>
@@ -578,11 +571,4 @@
         <image name="tab_rooms" width="30" height="30"/>
         <image name="tab_rooms_selected" width="30" height="30"/>
     </resources>
-    <inferredMetricsTieBreakers>
-        <segue reference="bwO-oZ-2vj"/>
-        <segue reference="fIR-e3-ssz"/>
-        <segue reference="f5u-Y1-7nt"/>
-        <segue reference="vCz-dl-6xQ"/>
-        <segue reference="cUw-vU-gJq"/>
-    </inferredMetricsTieBreakers>
 </document>