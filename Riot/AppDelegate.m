/*
 Copyright 2014 OpenMarket Ltd
 Copyright 2017 Vector Creations Ltd
 Copyright 2018 New Vector Ltd
 
 Licensed under the Apache License, Version 2.0 (the "License");
 you may not use this file except in compliance with the License.
 You may obtain a copy of the License at
 
 http://www.apache.org/licenses/LICENSE-2.0
 
 Unless required by applicable law or agreed to in writing, software
 distributed under the License is distributed on an "AS IS" BASIS,
 WITHOUT WARRANTIES OR CONDITIONS OF ANY KIND, either express or implied.
 See the License for the specific language governing permissions and
 limitations under the License.
 */

#import "AppDelegate.h"

#import <Intents/Intents.h>
#import <PushKit/PushKit.h>
#import <Contacts/Contacts.h>

#import "RecentsDataSource.h"
#import "RoomDataSource.h"

#import "EventFormatter.h"

#import "RoomViewController.h"

#import "DirectoryViewController.h"
#import "SettingsViewController.h"
#import "ContactDetailsViewController.h"

#import "BugReportViewController.h"
#import "RoomKeyRequestViewController.h"

#import <MatrixKit/MatrixKit.h>

#import "Tools.h"
#import "WidgetManager.h"

#import "AFNetworkReachabilityManager.h"

#import <AudioToolbox/AudioToolbox.h>

#include <MatrixSDK/MXUIKitBackgroundModeHandler.h>

#import "WebViewViewController.h"

// Calls
#import "CallViewController.h"

#import "MXSession+Riot.h"
#import "MXRoom+Riot.h"

#import "Riot-Swift.h"

//#define MX_CALL_STACK_OPENWEBRTC
#ifdef MX_CALL_STACK_OPENWEBRTC
#import <MatrixOpenWebRTCWrapper/MatrixOpenWebRTCWrapper.h>
#endif

#ifdef MX_CALL_STACK_ENDPOINT
#import <MatrixEndpointWrapper/MatrixEndpointWrapper.h>
#endif


#if __has_include(<MatrixSDK/MXJingleCallStack.h>)
#define CALL_STACK_JINGLE
#endif
#ifdef CALL_STACK_JINGLE
#import <MatrixSDK/MXJingleCallStack.h>
#import <UserNotifications/UserNotifications.h>

#endif

#define CALL_STATUS_BAR_HEIGHT 44

#define MAKE_STRING(x) #x
#define MAKE_NS_STRING(x) @MAKE_STRING(x)

NSString *const kAppDelegateDidTapStatusBarNotification = @"kAppDelegateDidTapStatusBarNotification";
NSString *const kAppDelegateNetworkStatusDidChangeNotification = @"kAppDelegateNetworkStatusDidChangeNotification";

@interface AppDelegate () <PKPushRegistryDelegate, GDPRConsentViewControllerDelegate>
{
    /**
     Reachability observer
     */
    id reachabilityObserver;
    
    /**
     MatrixKit error observer
     */
    id matrixKitErrorObserver;
    
    /**
     matrix session observer used to detect new opened sessions.
     */
    id matrixSessionStateObserver;
    
    /**
     matrix account observers.
     */
    id addedAccountObserver;
    id removedAccountObserver;
    
    /**
     matrix call observer used to handle incoming/outgoing call.
     */
    id matrixCallObserver;
    
    /**
     The current call view controller (if any).
     */
    CallViewController *currentCallViewController;

    /**
     Incoming room key requests observers
     */
    id roomKeyRequestObserver;
    id roomKeyRequestCancellationObserver;

    /**
     If any the currently displayed sharing key dialog
     */
    RoomKeyRequestViewController *roomKeyRequestViewController;

    /**
     Account picker used in case of multiple account.
     */
    UIAlertController *accountPicker;
    
    /**
     Array of `MXSession` instances.
     */
    NSMutableArray *mxSessionArray;
    
    /**
     The fragment of the universal link being processing.
     Only one fragment is handled at a time.
     */
    NSString *universalLinkFragmentPending;
    
    /**
     The potential room alias related to the fragment of the universal link being processing.
     Only one alias is handled at a time, the key is the room id and the value is the alias.
     */
    NSDictionary *universalLinkFragmentPendingRoomAlias;
    
    /**
     An universal link may need to wait for an account to be logged in or for a
     session to be running. Hence, this observer.
     */
    id universalLinkWaitingObserver;
    
    /**
     Suspend the error notifications when the navigation stack of the root view controller is updating.
     */
    BOOL isErrorNotificationSuspended;
    
    /**
     Completion block called when [self popToHomeViewControllerAnimated:] has been
     completed.
     */
    void (^popToHomeViewControllerCompletion)(void);
    
    /**
     The listeners to call events.
     There is one listener per MXSession.
     The key is an identifier of the MXSession. The value, the listener.
     */
    NSMutableDictionary *callEventsListeners;
    
    /**
     The notification listener blocks.
     There is one block per MXSession.
     The key is an identifier of the MXSession. The value, the listener block.
     */
    NSMutableDictionary <NSNumber *, MXOnNotification> *notificationListenerBlocks;
    
    /**
     The list of the events which need to be notified at the end of the background sync.
     There is one list per MXSession.
     The key is an identifier of the MXSession. The value, an array of dictionaries (eventId, roomId... for each event).
     */
    NSMutableDictionary <NSNumber *, NSMutableArray <NSDictionary *> *> *eventsToNotify;

    /**
     Cache for payloads received with incoming push notifications.
     The key is the event id. The value, the payload.
     */
    NSMutableDictionary <NSString*, NSDictionary*> *incomingPushPayloads;

    /**
     Currently displayed "Call not supported" alert.
     */
    UIAlertController *noCallSupportAlert;
    
    /**
     Prompt to ask the user to log in again.
     */
    UIAlertController *cryptoDataCorruptedAlert;

    /**
     Prompt to warn the user about a new backup on the homeserver.
     */
    UIAlertController *wrongBackupVersionAlert;

    /**
     The launch animation container view
     */
    UIView *launchAnimationContainerView;
    NSDate *launchAnimationStart;
}

@property (strong, nonatomic) UIAlertController *mxInAppNotification;

@property (strong, nonatomic) UIAlertController *logoutConfirmation;

@property (weak, nonatomic) UIAlertController *gdprConsentNotGivenAlertController;
@property (weak, nonatomic) UIViewController *gdprConsentController;

/**
 Used to manage on boarding steps, like create DM with riot bot
 */
@property (strong, nonatomic) OnBoardingManager *onBoardingManager;

@property (nonatomic, nullable, copy) void (^registrationForRemoteNotificationsCompletion)(NSError *);


@property (nonatomic, strong) PKPushRegistry *pushRegistry;
@property (nonatomic) NSMutableDictionary <NSNumber *, NSMutableArray <NSString *> *> *incomingPushEventIds;

@end

@implementation AppDelegate

#pragma mark -

+ (void)initialize
{
    NSLog(@"[AppDelegate] initialize");

    // Set the App Group identifier.
    MXSDKOptions *sdkOptions = [MXSDKOptions sharedInstance];
    sdkOptions.applicationGroupIdentifier = @"group.im.vector";

    // Redirect NSLogs to files only if we are not debugging
    if (!isatty(STDERR_FILENO))
    {
        [MXLogger redirectNSLogToFiles:YES];
    }

    NSLog(@"[AppDelegate] initialize: Done");
}

+ (AppDelegate*)theDelegate
{
    return (AppDelegate*)[[UIApplication sharedApplication] delegate];
}

#pragma mark -

- (NSString*)appVersion
{
    if (!_appVersion)
    {
        _appVersion = [[NSBundle mainBundle] objectForInfoDictionaryKey:@"CFBundleShortVersionString"];
    }
    
    return _appVersion;
}

- (NSString*)build
{
    if (!_build)
    {
        NSString *buildBranch = nil;
        NSString *buildNumber = nil;
        // Check whether GIT_BRANCH and BUILD_NUMBER were provided during compilation in command line argument.
#ifdef GIT_BRANCH
        buildBranch = MAKE_NS_STRING(GIT_BRANCH);
#endif
#ifdef BUILD_NUMBER
        buildNumber = [NSString stringWithFormat:@"#%@", @(BUILD_NUMBER)];
#endif
        if (buildBranch && buildNumber)
        {
            _build = [NSString stringWithFormat:@"%@ %@", buildBranch, buildNumber];
        } else if (buildNumber){
            _build = buildNumber;
        } else
        {
            _build = buildBranch ? buildBranch : NSLocalizedStringFromTable(@"settings_config_no_build_info", @"Vector", nil);
        }
    }
    return _build;
}

- (void)setIsOffline:(BOOL)isOffline
{
    if (!reachabilityObserver)
    {
        // Define reachability observer when isOffline property is set for the first time
        reachabilityObserver = [[NSNotificationCenter defaultCenter] addObserverForName:AFNetworkingReachabilityDidChangeNotification object:nil queue:[NSOperationQueue mainQueue] usingBlock:^(NSNotification *note) {
            
            NSNumber *statusItem = note.userInfo[AFNetworkingReachabilityNotificationStatusItem];
            if (statusItem)
            {
                AFNetworkReachabilityStatus reachabilityStatus = statusItem.integerValue;
                if (reachabilityStatus == AFNetworkReachabilityStatusNotReachable)
                {
                    [AppDelegate theDelegate].isOffline = YES;
                }
                else
                {
                    [AppDelegate theDelegate].isOffline = NO;
                }
            }
            
        }];
    }
    
    if (_isOffline != isOffline)
    {
        _isOffline = isOffline;
        
        [[NSNotificationCenter defaultCenter] postNotificationName:kAppDelegateNetworkStatusDidChangeNotification object:nil];
    }
}

- (UINavigationController*)secondaryNavigationController
{
    UIViewController* rootViewController = self.window.rootViewController;
    
    if ([rootViewController isKindOfClass:[UISplitViewController class]])
    {
        UISplitViewController *splitViewController = (UISplitViewController *)rootViewController;
        if (splitViewController.viewControllers.count == 2)
        {
            UIViewController *secondViewController = [splitViewController.viewControllers lastObject];
            
            if ([secondViewController isKindOfClass:[UINavigationController class]])
            {
                return (UINavigationController*)secondViewController;
            }
        }
    }
    
    return nil;
}

#pragma mark - UIApplicationDelegate

- (BOOL)application:(UIApplication *)application willFinishLaunchingWithOptions:(nullable NSDictionary *)launchOptions
{
    // Create message sound
    NSURL *messageSoundURL = [[NSBundle mainBundle] URLForResource:@"message" withExtension:@"mp3"];
    AudioServicesCreateSystemSoundID((__bridge CFURLRef)messageSoundURL, &_messageSound);
    
    NSLog(@"[AppDelegate] willFinishLaunchingWithOptions: Done");

    return YES;
}

- (BOOL)application:(UIApplication *)application didFinishLaunchingWithOptions:(NSDictionary *)launchOptions
{
    NSDate *startDate = [NSDate date];
    
#ifdef DEBUG
    // log the full launchOptions only in DEBUG
    NSLog(@"[AppDelegate] didFinishLaunchingWithOptions: %@", launchOptions);
#else
    NSLog(@"[AppDelegate] didFinishLaunchingWithOptions");
#endif

    // User credentials (in MXKAccount) are no more stored in NSUserDefaults but in a file
    // as advised at https://forums.developer.apple.com/thread/15685#45849.
    // So, there is no more need to loop (sometimes forever) until
    // [application isProtectedDataAvailable] becomes YES.
    // But, as we are not so sure, loop but no more than 10s.
//    // TODO: Remove this loop.
//    NSUInteger loopCount = 0;
//
//    // Check whether the content protection is active before going further.
//    // Should fix the spontaneous logout.
//    while (![application isProtectedDataAvailable] && loopCount++ < 50)
//    {
//        // Wait for protected data.
//        [[NSRunLoop currentRunLoop] runUntilDate:[NSDate dateWithTimeIntervalSinceNow:0.2f]];
//    }
//
//    NSLog(@"[AppDelegate] didFinishLaunchingWithOptions: isProtectedDataAvailable: %@ (%tu)", @([application isProtectedDataAvailable]), loopCount);
    NSLog(@"[AppDelegate] didFinishLaunchingWithOptions: isProtectedDataAvailable: %@", @([application isProtectedDataAvailable]));

    // Log app information
    NSString *appDisplayName = [[NSBundle mainBundle] infoDictionary][@"CFBundleDisplayName"];
    NSString* appVersion = [AppDelegate theDelegate].appVersion;
    NSString* build = [AppDelegate theDelegate].build;
    
    NSLog(@"------------------------------");
    NSLog(@"Application info:");
    NSLog(@"%@ version: %@", appDisplayName, appVersion);
    NSLog(@"MatrixKit version: %@", MatrixKitVersion);
    NSLog(@"MatrixSDK version: %@", MatrixSDKVersion);
    NSLog(@"Build: %@\n", build);
    NSLog(@"------------------------------\n");
    
    [self setupUserDefaults];

    // Set up theme
    ThemeService.shared.themeId = RiotSettings.shared.userInterfaceTheme;

    // Set up runtime language and fallback by considering the userDefaults object shared within the application group.
    NSUserDefaults *sharedUserDefaults = [MXKAppSettings standardAppSettings].sharedUserDefaults;
    NSString *language = [sharedUserDefaults objectForKey:@"appLanguage"];
    if (!language)
    {
        // Check whether a langage was only defined at the Riot application level.
        language = [[NSUserDefaults standardUserDefaults] objectForKey:@"appLanguage"];
        if (language)
        {
            // Move this setting into the shared userDefaults object to apply it to the extensions.
            [sharedUserDefaults setObject:language forKey:@"appLanguage"];

            [[NSUserDefaults standardUserDefaults] removeObjectForKey:@"appLanguage"];
        }
    }
    [NSBundle mxk_setLanguage:language];
    [NSBundle mxk_setFallbackLanguage:@"en"];

    
    // Customize the localized string table
    [NSBundle mxk_customizeLocalizedStringTableName:@"Vector"];
    
    mxSessionArray = [NSMutableArray array];
    callEventsListeners = [NSMutableDictionary dictionary];
    notificationListenerBlocks = [NSMutableDictionary dictionary];
    eventsToNotify = [NSMutableDictionary dictionary];
    incomingPushPayloads = [NSMutableDictionary dictionary];
    
    // To simplify navigation into the app, we retrieve here the main navigation controller and the tab bar controller.
    UISplitViewController *splitViewController = (UISplitViewController *)self.window.rootViewController;
    splitViewController.delegate = self;
    
    _masterNavigationController = splitViewController.viewControllers[0];
    _masterTabBarController = _masterNavigationController.viewControllers.firstObject;
    
    // Force the background color of the fake view controller displayed when there is no details.
    UINavigationController *secondNavController = self.secondaryNavigationController;
    if (secondNavController)
    {
        [ThemeService.shared.theme applyStyleOnNavigationBar:secondNavController.navigationBar];
        secondNavController.topViewController.view.backgroundColor = ThemeService.shared.theme.backgroundColor;
    }
    
    // on IOS 8 iPad devices, force to display the primary and the secondary viewcontroller
    // to avoid empty room View Controller in portrait orientation
    // else, the user cannot select a room
    // shouldHideViewController delegate method is also implemented
    if ([(NSString*)[UIDevice currentDevice].model hasPrefix:@"iPad"])
    {
        splitViewController.preferredDisplayMode = UISplitViewControllerDisplayModeAllVisible;
    }
    
    // Sanity check
    NSAssert(_masterTabBarController, @"Something wrong in Main.storyboard");
    
    _isAppForeground = NO;
    
    // Configure our analytics. It will indeed start if the option is enabled
    [MXSDKOptions sharedInstance].analyticsDelegate = [Analytics sharedInstance];
    [DecryptionFailureTracker sharedInstance].delegate = [Analytics sharedInstance];
    [[Analytics sharedInstance] start];
    
    // Prepare Pushkit handling
    _incomingPushEventIds = [NSMutableDictionary dictionary];
    
    // Add matrix observers, and initialize matrix sessions if the app is not launched in background.
    [self initMatrixSessions];

    NSLog(@"[AppDelegate] didFinishLaunchingWithOptions: Done in %.0fms", [[NSDate date] timeIntervalSinceDate:startDate] * 1000);

    return YES;
}

- (void)applicationWillResignActive:(UIApplication *)application
{
    NSLog(@"[AppDelegate] applicationWillResignActive");
    
    // Sent when the application is about to move from active to inactive state. This can occur for certain types of temporary interruptions (such as an incoming phone call or SMS message) or when the user quits the application and it begins the transition to the background state.
    // Use this method to pause ongoing tasks, disable timers, and throttle down OpenGL ES frame rates. Games should use this method to pause the game.
    
    // Release MatrixKit error observer
    if (matrixKitErrorObserver)
    {
        [[NSNotificationCenter defaultCenter] removeObserver:matrixKitErrorObserver];
        matrixKitErrorObserver = nil;
    }
    
    if (self.errorNotification)
    {
        [self.errorNotification dismissViewControllerAnimated:NO completion:nil];
        self.errorNotification = nil;
    }
    
    if (accountPicker)
    {
        [accountPicker dismissViewControllerAnimated:NO completion:nil];
        accountPicker = nil;
    }
    
    if (noCallSupportAlert)
    {
        [noCallSupportAlert dismissViewControllerAnimated:NO completion:nil];
        noCallSupportAlert = nil;
    }
    
    if (cryptoDataCorruptedAlert)
    {
        [cryptoDataCorruptedAlert dismissViewControllerAnimated:NO completion:nil];
        cryptoDataCorruptedAlert = nil;
    }

    if (wrongBackupVersionAlert)
    {
        [wrongBackupVersionAlert dismissViewControllerAnimated:NO completion:nil];
        wrongBackupVersionAlert = nil;
    }
}

- (void)applicationDidEnterBackground:(UIApplication *)application
{
    NSLog(@"[AppDelegate] applicationDidEnterBackground");
    
    // Use this method to release shared resources, save user data, invalidate timers, and store enough application state information to restore your application to its current state in case it is terminated later.
    // If your application supports background execution, this method is called instead of applicationWillTerminate: when the user quits.
    
    // Stop reachability monitoring
    if (reachabilityObserver)
    {
        [[NSNotificationCenter defaultCenter] removeObserver:reachabilityObserver];
        reachabilityObserver = nil;
    }
    [[AFNetworkReachabilityManager sharedManager] setReachabilityStatusChangeBlock:nil];
    [[AFNetworkReachabilityManager sharedManager] stopMonitoring];
    
    // check if some media must be released to reduce the cache size
    [MXMediaManager reduceCacheSizeToInsert:0];
    
    // Hide potential notification
    if (self.mxInAppNotification)
    {
        [self.mxInAppNotification dismissViewControllerAnimated:NO completion:nil];
        self.mxInAppNotification = nil;
    }
    
    // Discard any process on pending universal link
    [self resetPendingUniversalLink];
    
    // Suspend all running matrix sessions
    NSArray *mxAccounts = [MXKAccountManager sharedManager].activeAccounts;
    for (MXKAccount *account in mxAccounts)
    {
        [account pauseInBackgroundTask];
    }
    
    // Refresh the notifications counter
    [self refreshApplicationIconBadgeNumber];
    
    _isAppForeground = NO;
    
    // Analytics: Force to send the pending actions
    [[DecryptionFailureTracker sharedInstance] dispatch];
    [[Analytics sharedInstance] dispatch];
}

- (void)applicationWillEnterForeground:(UIApplication *)application
{
    NSLog(@"[AppDelegate] applicationWillEnterForeground");
    
    // Called as part of the transition from the background to the inactive state; here you can undo many of the changes made on entering the background.
    
    // Flush all the pending push notifications.
    for (NSMutableArray *array in self.incomingPushEventIds.allValues)
    {
        [array removeAllObjects];
    }
    [incomingPushPayloads removeAllObjects];
    
    // Force each session to refresh here their publicised groups by user dictionary.
    // When these publicised groups are retrieved for a user, they are cached and reused until the app is backgrounded and enters in the foreground again
    for (MXSession *session in mxSessionArray)
    {
        [session markOutdatedPublicisedGroupsByUserData];
    }
    
    _isAppForeground = YES;
}

- (void)applicationDidBecomeActive:(UIApplication *)application
{
    NSLog(@"[AppDelegate] applicationDidBecomeActive");
    
    // Check if there is crash log to send
    if (RiotSettings.shared.enableCrashReport)
    {
        [self checkExceptionToReport];
    }
    
    // Restart any tasks that were paused (or not yet started) while the application was inactive. If the application was previously in the background, optionally refresh the user interface.

    // Check if an initial sync failure occured while the app was in background
    MXSession *mainSession = self.mxSessions.firstObject;
    if (mainSession.state == MXSessionStateInitialSyncFailed)
    {
        // Inform the end user why the app appears blank
        NSError *error = [NSError errorWithDomain:NSURLErrorDomain
                                             code:NSURLErrorCannotConnectToHost
                                         userInfo:@{NSLocalizedDescriptionKey : NSLocalizedStringFromTable(@"homeserver_connection_lost", @"Vector", nil)}];

        [self showErrorAsAlert:error];
    }
    
    // Register to GDPR consent not given notification
    [self registerUserConsentNotGivenNotification];
    
    // Start monitoring reachability
    [[AFNetworkReachabilityManager sharedManager] setReachabilityStatusChangeBlock:^(AFNetworkReachabilityStatus status) {
        
        // Check whether monitoring is ready
        if (status != AFNetworkReachabilityStatusUnknown)
        {
            if (status == AFNetworkReachabilityStatusNotReachable)
            {
                // Prompt user
                [[AppDelegate theDelegate] showErrorAsAlert:[NSError errorWithDomain:NSURLErrorDomain code:NSURLErrorNotConnectedToInternet userInfo:@{NSLocalizedDescriptionKey : NSLocalizedStringFromTable(@"network_offline_prompt", @"Vector", nil)}]];
            }
            else
            {
                self.isOffline = NO;
            }
            
            // Use a dispatch to avoid to kill ourselves
            dispatch_async(dispatch_get_main_queue(), ^{
                [[AFNetworkReachabilityManager sharedManager] setReachabilityStatusChangeBlock:nil];
            });
        }
        
    }];
    [[AFNetworkReachabilityManager sharedManager] startMonitoring];
    
    // Observe matrixKit error to alert user on error
    matrixKitErrorObserver = [[NSNotificationCenter defaultCenter] addObserverForName:kMXKErrorNotification object:nil queue:[NSOperationQueue mainQueue] usingBlock:^(NSNotification *note) {
        
        [self showErrorAsAlert:note.object];
        
    }];
    
    // Observe crypto data storage corruption
    [[NSNotificationCenter defaultCenter] addObserver:self selector:@selector(onSessionCryptoDidCorruptData:) name:kMXSessionCryptoDidCorruptDataNotification object:nil];

    // Observe wrong backup version
    [[NSNotificationCenter defaultCenter] addObserver:self selector:@selector(keyBackupStateDidChangeNotification:) name:kMXKeyBackupDidStateChangeNotification object:nil];

    // Resume all existing matrix sessions
    NSArray *mxAccounts = [MXKAccountManager sharedManager].activeAccounts;
    for (MXKAccount *account in mxAccounts)
    {
        [account resume];
    }
    
    // Refresh local contact from the contact book.
    [self refreshLocalContacts];
    
    _isAppForeground = YES;

    if (@available(iOS 11.0, *))
    {
        // Riot has its own dark theme. Prevent iOS from applying its one
        [application keyWindow].accessibilityIgnoresInvertColors = YES;
    }
    
    [self handleLaunchAnimation];
}

- (void)applicationWillTerminate:(UIApplication *)application
{
    NSLog(@"[AppDelegate] applicationWillTerminate");
    // Called when the application is about to terminate. Save data if appropriate. See also applicationDidEnterBackground:.
}

- (void)applicationDidReceiveMemoryWarning:(UIApplication *)application
{
    NSLog(@"[AppDelegate] applicationDidReceiveMemoryWarning");
}

- (BOOL)application:(UIApplication *)application continueUserActivity:(NSUserActivity *)userActivity restorationHandler:(void (^)(NSArray * _Nullable))restorationHandler
{
    BOOL continueUserActivity = NO;
    
    if ([userActivity.activityType isEqualToString:NSUserActivityTypeBrowsingWeb])
    {
        continueUserActivity = [self handleUniversalLink:userActivity];
    }
    else if ([userActivity.activityType isEqualToString:INStartAudioCallIntentIdentifier] ||
             [userActivity.activityType isEqualToString:INStartVideoCallIntentIdentifier])
    {
        INInteraction *interaction = userActivity.interaction;
        
        // roomID provided by Siri intent
        NSString *roomID = userActivity.userInfo[@"roomID"];
        
        // We've launched from calls history list
        if (!roomID)
        {
            INPerson *person;
            
            if ([interaction.intent isKindOfClass:INStartAudioCallIntent.class])
            {
                person = [[(INStartAudioCallIntent *)(interaction.intent) contacts] firstObject];
            }
            else if ([interaction.intent isKindOfClass:INStartVideoCallIntent.class])
            {
                person = [[(INStartVideoCallIntent *)(interaction.intent) contacts] firstObject];
            }
            
            roomID = person.personHandle.value;
        }
        
        BOOL isVideoCall = [userActivity.activityType isEqualToString:INStartVideoCallIntentIdentifier];
        
        UIApplication *application = UIApplication.sharedApplication;
        NSNumber *backgroundTaskIdentifier;
        
        // Start background task since we need time for MXSession preparasion because our app can be launched in the background
        if (application.applicationState == UIApplicationStateBackground)
            backgroundTaskIdentifier = @([application beginBackgroundTaskWithExpirationHandler:^{}]);

        MXSession *session = mxSessionArray.firstObject;
        [session.callManager placeCallInRoom:roomID
                                   withVideo:isVideoCall
                                     success:^(MXCall *call) {
                                         if (application.applicationState == UIApplicationStateBackground)
                                         {
                                             __weak NSNotificationCenter *center = NSNotificationCenter.defaultCenter;
                                             __block id token =
                                             [center addObserverForName:kMXCallStateDidChange
                                                                 object:call
                                                                  queue:nil
                                                             usingBlock:^(NSNotification * _Nonnull note) {
                                                                 if (call.state == MXCallStateEnded)
                                                                 {
                                                                     [application endBackgroundTask:backgroundTaskIdentifier.unsignedIntegerValue];
                                                                     [center removeObserver:token];
                                                                 }
                                                             }];
                                         }
                                     }
                                     failure:^(NSError *error) {
                                         if (backgroundTaskIdentifier)
                                             [application endBackgroundTask:backgroundTaskIdentifier.unsignedIntegerValue];
                                     }];
        
        continueUserActivity = YES;
    }
    
    return continueUserActivity;
}

#pragma mark - Application layout handling

- (void)restoreInitialDisplay:(void (^)(void))completion
{
    // Suspend error notifications during navigation stack change.
    isErrorNotificationSuspended = YES;
    
    // Dismiss potential view controllers that were presented modally (like the media picker).
    if (self.window.rootViewController.presentedViewController)
    {
        // Do it asynchronously to avoid hasardous dispatch_async after calling restoreInitialDisplay
        [self.window.rootViewController dismissViewControllerAnimated:NO completion:^{
            
            [self popToHomeViewControllerAnimated:NO completion:^{
                
                if (completion)
                {
                    completion();
                }
                
                // Enable error notifications
                isErrorNotificationSuspended = NO;
                
                if (noCallSupportAlert)
                {
                    NSLog(@"[AppDelegate] restoreInitialDisplay: keep visible noCall support alert");
                    [self showNotificationAlert:noCallSupportAlert];
                }
                else if (cryptoDataCorruptedAlert)
                {
                    NSLog(@"[AppDelegate] restoreInitialDisplay: keep visible log in again");
                    [self showNotificationAlert:cryptoDataCorruptedAlert];
                }
                else if (wrongBackupVersionAlert)
                {
                    NSLog(@"[AppDelegate] restoreInitialDisplay: keep visible wrongBackupVersionAlert");
                    [self showNotificationAlert:wrongBackupVersionAlert];

                }
                // Check whether an error notification is pending
                else if (_errorNotification)
                {
                    [self showNotificationAlert:_errorNotification];
                }
                
            }];
            
        }];
    }
    else
    {
        [self popToHomeViewControllerAnimated:NO completion:^{
            
            if (completion)
            {
                completion();
            }
            
            // Enable error notification (Check whether a notification is pending)
            isErrorNotificationSuspended = NO;
            if (_errorNotification)
            {
                [self showNotificationAlert:_errorNotification];
            }
        }];
    }
}

- (void)restoreEmptyDetailsViewController
{
    UIViewController* rootViewController = self.window.rootViewController;
    
    if ([rootViewController isKindOfClass:[UISplitViewController class]])
    {
        UISplitViewController *splitViewController = (UISplitViewController *)rootViewController;
        
        // Be sure that the primary is then visible too.
        if (splitViewController.displayMode == UISplitViewControllerDisplayModePrimaryHidden)
        {
            splitViewController.preferredDisplayMode = UISplitViewControllerDisplayModeAllVisible;
        }
        
        if (splitViewController.viewControllers.count == 2)
        {
            UIViewController *mainViewController = splitViewController.viewControllers[0];
            
            UIStoryboard *storyboard = [UIStoryboard storyboardWithName:@"Main" bundle:[NSBundle mainBundle]];
            UIViewController *emptyDetailsViewController = [storyboard instantiateViewControllerWithIdentifier:@"EmptyDetailsViewControllerStoryboardId"];
            emptyDetailsViewController.view.backgroundColor = ThemeService.shared.theme.backgroundColor;
            
            splitViewController.viewControllers = @[mainViewController, emptyDetailsViewController];
        }
    }
    
    // Release the current selected item (room/contact/group...).
    [_masterTabBarController releaseSelectedItem];
}

- (UIAlertController*)showErrorAsAlert:(NSError*)error
{
    // Ignore fake error, or connection cancellation error
    if (!error || ([error.domain isEqualToString:NSURLErrorDomain] && error.code == NSURLErrorCancelled))
    {
        return nil;
    }
    
    // Ignore network reachability error when the app is already offline
    if (self.isOffline && [error.domain isEqualToString:NSURLErrorDomain] && error.code == NSURLErrorNotConnectedToInternet)
    {
        return nil;
    }
    
    // Ignore GDPR Consent not given error. Already caught by kMXHTTPClientUserConsentNotGivenErrorNotification observation
    if ([MXError isMXError:error])
    {
        MXError *mxError = [[MXError alloc] initWithNSError:error];
        if ([mxError.errcode isEqualToString:kMXErrCodeStringConsentNotGiven])
        {
            return nil;
        }
    }

    NSString *title = [error.userInfo valueForKey:NSLocalizedFailureReasonErrorKey];
    NSString *msg = [error.userInfo valueForKey:NSLocalizedDescriptionKey];
    if (!title)
    {
        if (msg)
        {
            title = msg;
            msg = nil;
        }
        else
        {
            title = [NSBundle mxk_localizedStringForKey:@"error"];
        }
    }
    
    // Switch in offline mode in case of network reachability error
    if ([error.domain isEqualToString:NSURLErrorDomain] && error.code == NSURLErrorNotConnectedToInternet)
    {
        self.isOffline = YES;
    }

    return [self showAlertWithTitle:title message:msg];
}

- (UIAlertController*)showAlertWithTitle:(NSString*)title message:(NSString*)message
{
    [_errorNotification dismissViewControllerAnimated:NO completion:nil];

    _errorNotification = [UIAlertController alertControllerWithTitle:title message:message preferredStyle:UIAlertControllerStyleAlert];
    [_errorNotification addAction:[UIAlertAction actionWithTitle:[NSBundle mxk_localizedStringForKey:@"ok"]
                                                           style:UIAlertActionStyleDefault
                                                         handler:^(UIAlertAction * action) {

                                                             [AppDelegate theDelegate].errorNotification = nil;

                                                         }]];
    // Display the error notification
    if (!isErrorNotificationSuspended)
    {
        [_errorNotification mxk_setAccessibilityIdentifier:@"AppDelegateErrorAlert"];
        [self showNotificationAlert:_errorNotification];
    }

    return self.errorNotification;
}

- (void)showNotificationAlert:(UIAlertController*)alert
{
    if (self.window.rootViewController.presentedViewController)
    {
        [alert popoverPresentationController].sourceView = self.window.rootViewController.presentedViewController.view;
        [alert popoverPresentationController].sourceRect = self.window.rootViewController.presentedViewController.view.bounds;
        [self.window.rootViewController.presentedViewController presentViewController:alert animated:YES completion:nil];
    }
    else
    {
        [alert popoverPresentationController].sourceView = self.window.rootViewController.view;
        [alert popoverPresentationController].sourceRect = self.window.rootViewController.view.bounds;
        [self.window.rootViewController presentViewController:alert animated:YES completion:nil];
    }
}

- (void)onSessionCryptoDidCorruptData:(NSNotification *)notification
{
    NSString *userId = notification.object;
    
    MXKAccount *account = [[MXKAccountManager sharedManager] accountForUserId:userId];
    if (account)
    {
        if (cryptoDataCorruptedAlert)
        {
            [cryptoDataCorruptedAlert dismissViewControllerAnimated:NO completion:nil];
        }
        
        cryptoDataCorruptedAlert = [UIAlertController alertControllerWithTitle:nil
                                                                       message:NSLocalizedStringFromTable(@"e2e_need_log_in_again", @"Vector", nil)
                                                                preferredStyle:UIAlertControllerStyleAlert];
        
        __weak typeof(self) weakSelf = self;
        
        [cryptoDataCorruptedAlert addAction:[UIAlertAction actionWithTitle:[NSBundle mxk_localizedStringForKey:@"later"]
                                                                     style:UIAlertActionStyleDefault
                                                                   handler:^(UIAlertAction * action) {
                                                                       
                                                                       if (weakSelf)
                                                                       {
                                                                           typeof(self) self = weakSelf;
                                                                           self->cryptoDataCorruptedAlert = nil;
                                                                       }
                                                                       
                                                                   }]];
        
        [cryptoDataCorruptedAlert addAction:[UIAlertAction actionWithTitle:[NSBundle mxk_localizedStringForKey:@"settings_sign_out"]
                                                                     style:UIAlertActionStyleDefault
                                                                   handler:^(UIAlertAction * action) {
                                                                       
                                                                       if (weakSelf)
                                                                       {
                                                                           typeof(self) self = weakSelf;
                                                                           self->cryptoDataCorruptedAlert = nil;
                                                                           
                                                                           [[MXKAccountManager sharedManager] removeAccount:account completion:nil];
                                                                       }
                                                                       
                                                                   }]];
        
        [self showNotificationAlert:cryptoDataCorruptedAlert];
    }
}

- (void)keyBackupStateDidChangeNotification:(NSNotification *)notification
{
    MXKeyBackup *keyBackup = notification.object;

    if (keyBackup.state == MXKeyBackupStateWrongBackUpVersion)
    {
        if (wrongBackupVersionAlert)
        {
            [wrongBackupVersionAlert dismissViewControllerAnimated:NO completion:nil];
        }

        wrongBackupVersionAlert = [UIAlertController
                                   alertControllerWithTitle:NSLocalizedStringFromTable(@"e2e_key_backup_wrong_version_title", @"Vector", nil)

                                   message:NSLocalizedStringFromTable(@"e2e_key_backup_wrong_version", @"Vector", nil)

                                   preferredStyle:UIAlertControllerStyleAlert];

        MXWeakify(self);
        [wrongBackupVersionAlert addAction:[UIAlertAction actionWithTitle:[NSBundle mxk_localizedStringForKey:@"e2e_key_backup_wrong_version_button_settings"]
                                                                     style:UIAlertActionStyleDefault
                                                                   handler:^(UIAlertAction * action)
                                             {
                                                 MXStrongifyAndReturnIfNil(self);
                                                 self->wrongBackupVersionAlert = nil;

                                                 // TODO: Open settings
                                             }]];

        [wrongBackupVersionAlert addAction:[UIAlertAction actionWithTitle:[NSBundle mxk_localizedStringForKey:@"e2e_key_backup_wrong_version_button_wasme"]
                                                                     style:UIAlertActionStyleDefault
                                                                   handler:^(UIAlertAction * action)
                                             {
                                                 MXStrongifyAndReturnIfNil(self);
                                                 self->wrongBackupVersionAlert = nil;
                                             }]];

        [self showNotificationAlert:wrongBackupVersionAlert];
    }
}

#pragma mark

- (void)popToHomeViewControllerAnimated:(BOOL)animated completion:(void (^)(void))completion
{
    UINavigationController *secondNavController = self.secondaryNavigationController;
    if (secondNavController)
    {
        [secondNavController popToRootViewControllerAnimated:animated];
    }
    
    // Force back to the main screen if this is not the one that is displayed
    if (_masterTabBarController && _masterTabBarController != _masterNavigationController.visibleViewController)
    {
        // Listen to the masterNavigationController changes
        // We need to be sure that masterTabBarController is back to the screen
        popToHomeViewControllerCompletion = completion;
        _masterNavigationController.delegate = self;
        
        [_masterNavigationController popToViewController:_masterTabBarController animated:animated];
    }
    else
    {
        // Select the Home tab
        _masterTabBarController.selectedIndex = TABBAR_HOME_INDEX;
        
        if (completion)
        {
            completion();
        }
    }
}

#pragma mark - UINavigationController delegate

- (void)navigationController:(UINavigationController *)navigationController didShowViewController:(UIViewController *)viewController animated:(BOOL)animated
{
    if (viewController == _masterTabBarController)
    {
        _masterNavigationController.delegate = nil;
        
        // For unknown reason, the navigation bar is not restored correctly by [popToViewController:animated:]
        // when a ViewController has hidden it (see MXKAttachmentsViewController).
        // Patch: restore navigation bar by default here.
        _masterNavigationController.navigationBarHidden = NO;
        
        // Release the current selected item (room/contact/...).
        [_masterTabBarController releaseSelectedItem];
        
        if (popToHomeViewControllerCompletion)
        {
            void (^popToHomeViewControllerCompletion2)(void) = popToHomeViewControllerCompletion;
            popToHomeViewControllerCompletion = nil;
            
            // Dispatch the completion in order to let navigation stack refresh itself.
            dispatch_async(dispatch_get_main_queue(), ^{
                popToHomeViewControllerCompletion2();
            });
        }
    }
}

#pragma mark - Crash handling

// Check if there is a crash log to send to server
- (void)checkExceptionToReport
{
    // Check if the app crashed last time
    NSString *filePath = [MXLogger crashLog];
    if (filePath)
    {
        // Do not show the crash report dialog if it is already displayed
        if ([self.window.rootViewController.childViewControllers[0] isKindOfClass:[UINavigationController class]]
            && [((UINavigationController*)self.window.rootViewController.childViewControllers[0]).visibleViewController isKindOfClass:[BugReportViewController class]])
        {
            return;
        }
        
        NSString *description = [[NSString alloc] initWithContentsOfFile:filePath
                                                            usedEncoding:nil
                                                                   error:nil];
        
        NSLog(@"[AppDelegate] Promt user to report crash:\n%@", description);

        // Ask the user to send a crash report
        [[RageShakeManager sharedManager] promptCrashReportInViewController:self.window.rootViewController];
    }
}

#pragma mark - Push notifications

- (void)registerUserNotificationSettings
{
    if (!isPushRegistered)
    {
        if (@available(iOS 10, *)) {
            UNTextInputNotificationAction *quickReply = [UNTextInputNotificationAction
                    actionWithIdentifier:@"inline-reply"
                                   title:NSLocalizedStringFromTable(@"room_message_short_placeholder", @"Vector", nil)
                                 options:UNNotificationActionOptionAuthenticationRequired
            ];

            UNNotificationCategory *quickReplyCategory = [UNNotificationCategory
                    categoryWithIdentifier:@"QUICK_REPLY"
                                   actions:@[quickReply]
                         intentIdentifiers:@[]
                                   options:UNNotificationCategoryOptionNone];

            UNUserNotificationCenter *center = [UNUserNotificationCenter currentNotificationCenter];
            [center setNotificationCategories:[[NSSet alloc] initWithArray:@[quickReplyCategory]]];
            [center setDelegate:self]; // commenting this out will fall back to using the same AppDelegate methods as the iOS 9 way of doing this
            
            UNAuthorizationOptions authorizationOptions = (UNAuthorizationOptionAlert | UNAuthorizationOptionSound | UNAuthorizationOptionBadge);
            
            // FIXME: Uncomment lines below when issue https://github.com/matrix-org/matrix-ios-kit/issues/533 will be done.
//            // Authorize sending notifications without explicit permission (iOS 12+).
//            // User can still disable Riot notifications later in settings or directly from a Riot notification.
//            if (@available(iOS 12.0, *))
//            {
//                authorizationOptions = authorizationOptions | UNAuthorizationOptionProvisional;
//            }
            
            [center requestAuthorizationWithOptions:authorizationOptions
                                  completionHandler:^(BOOL granted, NSError *error)
                                  { // code here is equivalent to self:application:didRegisterUserNotificationSettings:
                                      if (granted) {
                                          [self registerForRemoteNotificationsWithCompletion:nil];
                                      }
                                      else
                                      {
                                          // Clear existing token
                                          [self clearPushNotificationToken];
                                      }
                                  }];
        }
        else // DEPRECATED, for iOS 9
        {
            NSMutableSet *notificationCategories = [NSMutableSet set];

            UIMutableUserNotificationAction *quickReply = [[UIMutableUserNotificationAction alloc] init];
            quickReply.title = NSLocalizedStringFromTable(@"room_message_short_placeholder", @"Vector", nil);
            quickReply.identifier = @"inline-reply";
            quickReply.activationMode = UIUserNotificationActivationModeBackground;
            quickReply.authenticationRequired = true;
            quickReply.behavior = UIUserNotificationActionBehaviorTextInput;

            UIMutableUserNotificationCategory *quickReplyCategory = [[UIMutableUserNotificationCategory alloc] init];
            quickReplyCategory.identifier = @"QUICK_REPLY";
            [quickReplyCategory setActions:@[quickReply] forContext:UIUserNotificationActionContextDefault];
            [notificationCategories addObject:quickReplyCategory];

            // Registration on iOS 8 and later
            UIUserNotificationSettings *settings = [UIUserNotificationSettings settingsForTypes:(UIUserNotificationTypeBadge | UIUserNotificationTypeSound | UIUserNotificationTypeAlert) categories:notificationCategories];
            [[UIApplication sharedApplication] registerUserNotificationSettings:settings];
        }
    }
}

- (void)registerForRemoteNotificationsWithCompletion:(nullable void (^)(NSError *))completion
{
    self.registrationForRemoteNotificationsCompletion = completion;
    
    self.pushRegistry = [[PKPushRegistry alloc] initWithQueue:nil];
    self.pushRegistry.delegate = self;
    self.pushRegistry.desiredPushTypes = [NSSet setWithObject:PKPushTypeVoIP];
}

// DEPRECATED, for iOS 9
- (void)application:(UIApplication *)application didRegisterUserNotificationSettings:(UIUserNotificationSettings *)notificationSettings
{
    // Register for remote notifications only if user provide access to notification feature
    if (notificationSettings.types != UIUserNotificationTypeNone)
    {
        [self registerForRemoteNotificationsWithCompletion:nil];
    }
    else
    {
        // Clear existing token
        [self clearPushNotificationToken];
    }
}

// iOS 10+, see application:handleActionWithIdentifier:forLocalNotification:withResponseInfo:completionHandler:
- (void)userNotificationCenter:(UNUserNotificationCenter *)center didReceiveNotificationResponse:(UNNotificationResponse *)response withCompletionHandler:(void (^)(void))completionHandler
{
    UNNotification *notification = response.notification;
    UNNotificationContent *content = notification.request.content;
    NSString *actionIdentifier = [response actionIdentifier];
    NSString *roomId = content.userInfo[@"room_id"];
    
    if ([actionIdentifier isEqualToString:@"inline-reply"])
    {
        if ([response isKindOfClass:[UNTextInputNotificationResponse class]])
        {
            UNTextInputNotificationResponse *textInputNotificationResponse = (UNTextInputNotificationResponse *)response;
            NSString *responseText = [textInputNotificationResponse userText];
            
            [self handleNotificationInlineReplyForRoomId:roomId withResponseText:responseText success:^(NSString *eventId) {
                completionHandler();
            } failure:^(NSError *error) {
                
                UNMutableNotificationContent *failureNotificationContent = [[UNMutableNotificationContent alloc] init];
                failureNotificationContent.userInfo = content.userInfo;
                failureNotificationContent.body = NSLocalizedStringFromTable(@"room_event_failed_to_send", @"Vector", nil);
                failureNotificationContent.threadIdentifier = roomId;
                
                NSString *uuid = [[NSUUID UUID] UUIDString];
                UNNotificationRequest *failureNotificationRequest = [UNNotificationRequest requestWithIdentifier:uuid
                                                                                                         content:failureNotificationContent
                                                                                                         trigger:nil];
                
                [center addNotificationRequest:failureNotificationRequest withCompletionHandler:nil];
                NSLog(@"[AppDelegate][Push] didReceiveNotificationResponse: error sending text message: %@", error);
                
                completionHandler();
            }];
        }
        else
        {
            NSLog(@"[AppDelegate][Push] didReceiveNotificationResponse: error, expect a response of type UNTextInputNotificationResponse");
            completionHandler();
        }
    }
    else if ([actionIdentifier isEqualToString:UNNotificationDefaultActionIdentifier])
    {
        [self navigateToRoomById:roomId];
        completionHandler();
    }
    else
    {
        NSLog(@"[AppDelegate][Push] didReceiveNotificationResponse: unhandled identifier %@", [response actionIdentifier]);
        completionHandler();
    }
}

// DEPRECATED, for iOS 9
// "This block is not a prototype" - don't fix this, or it won't match Apple's definition
- (void)application:(UIApplication *)application handleActionWithIdentifier:(NSString *)identifier forLocalNotification:(UILocalNotification *)notification withResponseInfo:(NSDictionary *)responseInfo completionHandler:(void (^)())completionHandler
{
    NSString* roomId = notification.userInfo[@"room_id"];
    
    if ([identifier isEqualToString: @"inline-reply"])
    {
        NSString* responseText = responseInfo[UIUserNotificationActionResponseTypedTextKey];
        
        [self handleNotificationInlineReplyForRoomId:roomId withResponseText:responseText success:^(NSString *eventId) {
            completionHandler();
        } failure:^(NSError *error) {
            
            UILocalNotification* failureNotification = [[UILocalNotification alloc] init];
            failureNotification.alertBody = NSLocalizedStringFromTable(@"room_event_failed_to_send", @"Vector", nil);
            failureNotification.userInfo = notification.userInfo;
            [[UIApplication sharedApplication] scheduleLocalNotification: failureNotification];
            NSLog(@"[AppDelegate][Push] handleActionWithIdentifier: error sending text message: %@", error);
            
            completionHandler();
        }];
    }
    else
    {
        NSLog(@"[AppDelegate][Push] handleActionWithIdentifier: unhandled identifier %@", identifier);
        completionHandler();
    }
}

// iOS 10+, this is called when a notification is about to display in foreground.
- (void)userNotificationCenter:(UNUserNotificationCenter *)center willPresentNotification:(UNNotification *)notification withCompletionHandler:(void (^)(UNNotificationPresentationOptions options))completionHandler
{
    NSLog(@"[AppDelegate][Push] willPresentNotification: applicationState: %@", @([UIApplication sharedApplication].applicationState));

    completionHandler(UNNotificationPresentationOptionNone);
}

// DEPRECATED, for iOS 9
- (void)application:(UIApplication *)application didReceiveLocalNotification:(UILocalNotification *)notification
{
    NSLog(@"[AppDelegate][Push] didReceiveLocalNotification: applicationState: %@", @(application.applicationState));
    
    NSString* roomId = notification.userInfo[@"room_id"];
    [self navigateToRoomById:roomId];
}

- (void)navigateToRoomById:(NSString *)roomId
{
    if (roomId.length)
    {
        // TODO retrieve the right matrix session
        // We can use the "user_id" value in notification.userInfo

        //**************
        // Patch consider the first session which knows the room id
        MXKAccount *dedicatedAccount = nil;

        NSArray *mxAccounts = [MXKAccountManager sharedManager].activeAccounts;

        if (mxAccounts.count == 1)
        {
            dedicatedAccount = mxAccounts.firstObject;
        }
        else
        {
            for (MXKAccount *account in mxAccounts)
            {
                if ([account.mxSession roomWithRoomId:roomId])
                {
                    dedicatedAccount = account;
                    break;
                }
            }
        }

        // sanity checks
        if (dedicatedAccount && dedicatedAccount.mxSession)
        {
            NSLog(@"[AppDelegate][Push] navigateToRoomById: open the roomViewController %@", roomId);

            [self showRoom:roomId andEventId:nil withMatrixSession:dedicatedAccount.mxSession];
        }
        else
        {
            NSLog(@"[AppDelegate][Push] navigateToRoomById : no linked session / account has been found.");
        }
    }
}

- (void)pushRegistry:(PKPushRegistry *)registry didUpdatePushCredentials:(PKPushCredentials *)credentials forType:(PKPushType)type
{
    NSData *token = credentials.token;
    
    NSUInteger len = ((token.length > 8) ? 8 : token.length / 2);
    NSLog(@"[AppDelegate][Push] Got Push token! (%@ ...)", [token subdataWithRange:NSMakeRange(0, len)]);
    
    MXKAccountManager* accountManager = [MXKAccountManager sharedManager];
    [accountManager setPushDeviceToken:token withPushOptions:@{@"format": @"event_id_only"}];
    
    isPushRegistered = YES;
    
    if (self.registrationForRemoteNotificationsCompletion)
    {
        self.registrationForRemoteNotificationsCompletion(nil);
        self.registrationForRemoteNotificationsCompletion = nil;
    }
}

- (void)pushRegistry:(PKPushRegistry *)registry didInvalidatePushTokenForType:(PKPushType)type
{
    [self clearPushNotificationToken];
}

- (void)pushRegistry:(PKPushRegistry *)registry didReceiveIncomingPushWithPayload:(PKPushPayload *)payload forType:(PKPushType)type
{
    NSLog(@"[AppDelegate][Push] didReceiveIncomingPushWithPayload: applicationState: %tu - type: %@ - payload: %@", [UIApplication sharedApplication].applicationState, payload.type, payload.dictionaryPayload);

    // Display local notifications only when the app is running in background.
    if ([UIApplication sharedApplication].applicationState == UIApplicationStateBackground)
    {
        NSLog(@"[AppDelegate][Push] didReceiveIncomingPushWithPayload while app is in background");
        
        // Check whether an event id is provided.
        NSString *eventId = payload.dictionaryPayload[@"event_id"];
        if (eventId)
        {
            // Add this event identifier in the pending push array for each session.
            for (NSMutableArray *array in self.incomingPushEventIds.allValues)
            {
                [array addObject:eventId];
            }

            // Cache payload for further usage
            incomingPushPayloads[eventId] = payload.dictionaryPayload;
        }
        else
        {
            NSLog(@"[AppDelegate][Push] didReceiveIncomingPushWithPayload - Unexpected payload %@", payload.dictionaryPayload);
        }
        
        // Trigger a background sync to handle notifications.
        [self launchBackgroundSync];
    }
}

- (void)launchBackgroundSync
{
    // Launch a background sync for all existing matrix sessions
    NSArray *mxAccounts = [MXKAccountManager sharedManager].activeAccounts;
    for (MXKAccount *account in mxAccounts)
    {
        // Check the current session state
        if (account.mxSession.state == MXSessionStatePaused)
        {
            NSLog(@"[AppDelegate][Push] launchBackgroundSync");
            __weak typeof(self) weakSelf = self;

            NSMutableArray<NSString *> *incomingPushEventIds = self.incomingPushEventIds[@(account.mxSession.hash)];
            NSMutableArray<NSString *> *incomingPushEventIdsCopy = [incomingPushEventIds copy];
            
            // Flush all the pending push notifications for this session.
            [incomingPushEventIds removeAllObjects];
            
            [account backgroundSync:20000 success:^{
                
                // Sanity check
                if (!weakSelf)
                {
                    return;
                }
                typeof(self) self = weakSelf;
                
                NSLog(@"[AppDelegate][Push] launchBackgroundSync: the background sync succeeds");
                
                // Trigger local notifcations
                [self handleLocalNotificationsForAccount:account];
                
                // Update app icon badge number
                [self refreshApplicationIconBadgeNumber];
                
            } failure:^(NSError *error) {
                
                NSLog(@"[AppDelegate][Push] launchBackgroundSync: the background sync failed. Error: %@ (%@). incomingPushEventIdsCopy: %@ - self.incomingPushEventIds: %@", error.domain, @(error.code), incomingPushEventIdsCopy, incomingPushEventIds);

                // Trigger limited local notifications when the sync with HS fails
                [self handleLimitedLocalNotifications:account.mxSession events:incomingPushEventIdsCopy];

                // Update app icon badge number
                [self refreshApplicationIconBadgeNumber];

            }];
        }
    }
}

- (void)handleLocalNotificationsForAccount:(MXKAccount*)account
{
    NSLog(@"[AppDelegate][Push] handleLocalNotificationsForAccount: %@", account.mxCredentials.userId);
    NSLog(@"[AppDelegate][Push] handleLocalNotificationsForAccount: eventsToNotify: %@", eventsToNotify[@(account.mxSession.hash)]);
    NSLog(@"[AppDelegate][Push] handleLocalNotificationsForAccount: incomingPushEventIds: %@", self.incomingPushEventIds[@(account.mxSession.hash)]);

    __block NSUInteger scheduledNotifications = 0;

    // The call invite are handled here only when the callkit is not active.
    BOOL isCallKitActive = [MXCallKitAdapter callKitAvailable] && [MXKAppSettings standardAppSettings].isCallKitEnabled;
    
    NSMutableArray *eventsArray = eventsToNotify[@(account.mxSession.hash)];
    
    NSMutableArray<NSString*> *redactedEventIds = [NSMutableArray array];
    
    // Display a local notification for each event retrieved by the bg sync.
    for (NSUInteger index = 0; index < eventsArray.count; index++)
    {
        NSDictionary *eventDict = eventsArray[index];
        NSString *eventId = eventDict[@"event_id"];
        NSString *roomId = eventDict[@"room_id"];
        BOOL checkReadEvent = YES;
        MXEvent *event;

        // Ignore event already notified to the user
        // only necessary on iOS 9, iOS 10 will just overwrite notifications with identical IDs
        if (@available(iOS 10, *)) {}
        else if ([self displayedLocalNotificationForEvent:eventId andUser:account.mxCredentials.userId type:nil])
        {
            NSLog(@"[AppDelegate][Push] handleLocalNotificationsForAccount: Skip event already displayed in a notification. Event id: %@", eventId);
            continue;
        }
        
        if (eventId && roomId)
        {
            event = [account.mxSession.store eventWithEventId:eventId inRoom:roomId];
        }
        
        if (event)
        {
            if (event.isRedactedEvent)
            {
                if (@available(iOS 10, *))
                {
                    // Collect redacted event ids to remove possible delivered redacted notifications
                    [redactedEventIds addObject:eventId];
                }
                else
                {
                    // Ignore redacted event.
                    NSLog(@"[AppDelegate][Push] handleLocalNotificationsForAccount: Skip redacted event. Event id: %@", event.eventId);
                }
                continue;
            }
            
            // Consider here the call invites
            if (event.eventType == MXEventTypeCallInvite)
            {
                // Ignore call invite when callkit is active.
                if (isCallKitActive)
                {
                    NSLog(@"[AppDelegate][Push] handleLocalNotificationsForAccount: Skip call event. Event id: %@", event.eventId);
                    continue;
                }
                else
                {
                    // Retrieve the current call state from the call manager
                    MXCallInviteEventContent *callInviteEventContent = [MXCallInviteEventContent modelFromJSON:event.content];
                    MXCall *call = [account.mxSession.callManager callWithCallId:callInviteEventContent.callId];
                    
                    if (call.state <= MXCallStateRinging)
                    {
                        // Keep display a local notification even if the event has been read on another device.
                        checkReadEvent = NO;
                    }
                }
            }
            
            if (checkReadEvent)
            {
                // Ignore event which has been read on another device.
                MXReceiptData *readReceipt = [account.mxSession.store getReceiptInRoom:roomId forUserId:account.mxCredentials.userId];
                if (readReceipt)
                {
                    MXEvent *readReceiptEvent = [account.mxSession.store eventWithEventId:readReceipt.eventId inRoom:roomId];
                    if (event.originServerTs <= readReceiptEvent.originServerTs)
                    {
                        NSLog(@"[AppDelegate][Push] handleLocalNotificationsForAccount: Skip already read event. Event id: %@", event.eventId);
                        continue;
                    }
                }
            }
            
            // Prepare the local notification
            MXPushRule *rule = eventDict[@"push_rule"];

            NSDictionary *notificationUserInfo = @{
                    @"type": @"full",
                    @"room_id": event.roomId,
                    @"event_id": event.eventId,
                    @"user_id": account.mxCredentials.userId
            };

            BOOL isNotificationContentShown = !event.isEncrypted || RiotSettings.shared.showDecryptedContentInNotifications;

            NSString *categoryIdentifier;

            if ((event.eventType == MXEventTypeRoomMessage || event.eventType == MXEventTypeRoomEncrypted) && isNotificationContentShown)
            {
                categoryIdentifier = @"QUICK_REPLY";
            }


            NSString *soundName;

            // Set sound name based on the value provided in action of MXPushRule
            for (MXPushRuleAction *action in rule.actions)
            {
                if (action.actionType == MXPushRuleActionTypeSetTweak)
                {
                    if ([action.parameters[@"set_tweak"] isEqualToString:@"sound"])
                    {
                        soundName = action.parameters[@"value"];
                        if ([soundName isEqualToString:@"default"])
                            soundName = @"message.mp3";
                    }
                }
            }
            
            [self notificationBodyForEvent:event pushRule:rule inAccount:account onComplete:^(NSString *_Nullable notificationBody)
             {
                 if (notificationBody)
                 {
                     NSLog(@"[AppDelegate][Push] handleLocalNotificationsForAccount: Display notification for event %@", event.eventId);
                     
                     // Printf style escape characters are stripped from the string prior to display;
                     // to include a percent symbol (%) in the message, use two percent symbols (%%).
                     // TODO: https://developer.apple.com/documentation/foundation/nsstring/1649585-localizedusernotificationstringf?language=objc
                     //  use this - maybe not necessary to replace %s
                     NSString *fixedNotificationBody = [notificationBody stringByReplacingOccurrencesOfString:@"%" withString:@"%%"];
                     
                     if (@available(iOS 10, *))
                     {
                         UNMutableNotificationContent *notificationContent = [[UNMutableNotificationContent alloc] init];
                         notificationContent.body = fixedNotificationBody;
                         notificationContent.userInfo = notificationUserInfo;
                         notificationContent.categoryIdentifier = categoryIdentifier;
                         notificationContent.threadIdentifier = roomId;
                         if (soundName)
                         {
                             notificationContent.sound = [UNNotificationSound soundNamed:soundName];
                         }
                         
                         UNNotificationRequest *request = [UNNotificationRequest requestWithIdentifier:event.eventId
                                                                                               content:notificationContent
                                                                                               trigger:nil];
                         
                         [[UNUserNotificationCenter currentNotificationCenter] addNotificationRequest:request withCompletionHandler:nil];
                     }
                     else
                     {
                         UILocalNotification *eventNotification = [[UILocalNotification alloc] init];
                         eventNotification.alertBody = fixedNotificationBody;
                         eventNotification.userInfo = notificationUserInfo;
                         eventNotification.category = categoryIdentifier;
                         eventNotification.soundName = soundName;
                         
                         [[UIApplication sharedApplication] scheduleLocalNotification:eventNotification];
                     }
                     
                     scheduledNotifications++;
                 }
                 else
                 {
                     NSLog(@"[AppDelegate][Push] handleLocalNotificationsForAccount: Skip event with empty generated notificationBody. Event id: %@", event.eventId);
                 }
             }];
        }
    }
    
    if (@available(iOS 10, *))
    {
        // Remove possible pending and delivered notifications having a redacted event id
        if (redactedEventIds.count)
        {
            NSLog(@"[AppDelegate][Push] handleLocalNotificationsForAccount: Remove possible notification with redacted event ids: %@", redactedEventIds);
            
            [[UNUserNotificationCenter currentNotificationCenter] removePendingNotificationRequestsWithIdentifiers:redactedEventIds];
            [[UNUserNotificationCenter currentNotificationCenter] removeDeliveredNotificationsWithIdentifiers:redactedEventIds];
        }
    }

    NSLog(@"[AppDelegate][Push] handleLocalNotificationsForAccount: Sent %tu local notifications for %tu events", scheduledNotifications, eventsArray.count);

    [eventsArray removeAllObjects];
}

- (void)notificationBodyForEvent:(MXEvent *)event pushRule:(MXPushRule*)rule inAccount:(MXKAccount*)account onComplete:(void (^)(NSString * _Nullable notificationBody))onComplete;
{
    if (!event.content || !event.content.count)
    {
        NSLog(@"[AppDelegate][Push] notificationBodyForEvent: empty event content");
        onComplete (nil);
        return;
    }
    
    MXRoom *room = [account.mxSession roomWithRoomId:event.roomId];
    if (!room)
    {
        NSLog(@"[AppDelegate][Push] notificationBodyForEvent: Unknown room");
        onComplete (nil);
        return;
    }

    [room state:^(MXRoomState *roomState) {

        NSString *notificationBody;
        NSString *eventSenderName = [roomState.members memberName:event.sender];

        if (event.eventType == MXEventTypeRoomMessage || event.eventType == MXEventTypeRoomEncrypted)
        {
            if (room.isMentionsOnly)
            {
                // A local notification will be displayed only for highlighted notification.
                BOOL isHighlighted = NO;

                // Check whether is there an highlight tweak on it
                for (MXPushRuleAction *ruleAction in rule.actions)
                {
                    if (ruleAction.actionType == MXPushRuleActionTypeSetTweak)
                    {
                        if ([ruleAction.parameters[@"set_tweak"] isEqualToString:@"highlight"])
                        {
                            // Check the highlight tweak "value"
                            // If not present, highlight. Else check its value before highlighting
                            if (nil == ruleAction.parameters[@"value"] || YES == [ruleAction.parameters[@"value"] boolValue])
                            {
                                isHighlighted = YES;
                                break;
                            }
                        }
                    }
                }

                if (!isHighlighted)
                {
                    // Ignore this notif.
                    NSLog(@"[AppDelegate][Push] notificationBodyForEvent: Ignore non highlighted notif in mentions only room");
                    onComplete(nil);
                    return;
                }
            }

            NSString *msgType = event.content[@"msgtype"];
            NSString *content = event.content[@"body"];

            if (event.isEncrypted && !RiotSettings.shared.showDecryptedContentInNotifications)
            {
                // Hide the content
                msgType = nil;
            }

            NSString *roomDisplayName = room.summary.displayname;

            // Display the room name only if it is different than the sender name
            if (roomDisplayName.length && ![roomDisplayName isEqualToString:eventSenderName])
            {
                if ([msgType isEqualToString:@"m.text"])
                    notificationBody = [NSString stringWithFormat:NSLocalizedString(@"MSG_FROM_USER_IN_ROOM_WITH_CONTENT", nil), eventSenderName,roomDisplayName, content];
                else if ([msgType isEqualToString:@"m.emote"])
                    notificationBody = [NSString stringWithFormat:NSLocalizedString(@"ACTION_FROM_USER_IN_ROOM", nil), roomDisplayName, eventSenderName, content];
                else if ([msgType isEqualToString:@"m.image"])
                    notificationBody = [NSString stringWithFormat:NSLocalizedString(@"IMAGE_FROM_USER_IN_ROOM", nil), eventSenderName, content, roomDisplayName];
                else
                    // Encrypted messages falls here
                    notificationBody = [NSString stringWithFormat:NSLocalizedString(@"MSG_FROM_USER_IN_ROOM", nil), eventSenderName, roomDisplayName];
            }
            else
            {
                if ([msgType isEqualToString:@"m.text"])
                    notificationBody = [NSString stringWithFormat:NSLocalizedString(@"MSG_FROM_USER_WITH_CONTENT", nil), eventSenderName, content];
                else if ([msgType isEqualToString:@"m.emote"])
                    notificationBody = [NSString stringWithFormat:NSLocalizedString(@"ACTION_FROM_USER", nil), eventSenderName, content];
                else if ([msgType isEqualToString:@"m.image"])
                    notificationBody = [NSString stringWithFormat:NSLocalizedString(@"IMAGE_FROM_USER", nil), eventSenderName, content];
                else
                    // Encrypted messages falls here
                    notificationBody = [NSString stringWithFormat:NSLocalizedString(@"MSG_FROM_USER", nil), eventSenderName];
            }
        }
        else if (event.eventType == MXEventTypeCallInvite)
        {
            NSString *sdp = event.content[@"offer"][@"sdp"];
            BOOL isVideoCall = [sdp rangeOfString:@"m=video"].location != NSNotFound;

            if (!isVideoCall)
                notificationBody = [NSString stringWithFormat:NSLocalizedString(@"VOICE_CALL_FROM_USER", nil), eventSenderName];
            else
                notificationBody = [NSString stringWithFormat:NSLocalizedString(@"VIDEO_CALL_FROM_USER", nil), eventSenderName];
        }
        else if (event.eventType == MXEventTypeRoomMember)
        {
            NSString *roomDisplayName = room.summary.displayname;

            if (roomDisplayName.length && ![roomDisplayName isEqualToString:eventSenderName])
                notificationBody = [NSString stringWithFormat:NSLocalizedString(@"USER_INVITE_TO_NAMED_ROOM", nil), eventSenderName, roomDisplayName];
            else
                notificationBody = [NSString stringWithFormat:NSLocalizedString(@"USER_INVITE_TO_CHAT", nil), eventSenderName];
        }
        else if (event.eventType == MXEventTypeSticker)
        {
            NSString *roomDisplayName = room.summary.displayname;

            if (roomDisplayName.length && ![roomDisplayName isEqualToString:eventSenderName])
                notificationBody = [NSString stringWithFormat:NSLocalizedString(@"MSG_FROM_USER_IN_ROOM", nil), eventSenderName, roomDisplayName];
            else
                notificationBody = [NSString stringWithFormat:NSLocalizedString(@"MSG_FROM_USER", nil), eventSenderName];
        }

        onComplete(notificationBody);
    }];
}

<<<<<<< HEAD
// iOS 10+, does the same thing as notificationBodyForEvent:pushRule:inAccount:onComplete:, except with more features
- (void)notificationContentForEvent:(MXEvent *)event pushRule:(MXPushRule *)rule inAccount:(MXKAccount *)account onComplete:(void (^)(UNMutableNotificationContent * _Nullable notificationContent))onComplete;
{
    if (!event.content || !event.content.count)
    {
        NSLog(@"[AppDelegate][Push] notificationContentForEvent: empty event content");
        onComplete (nil);
        return;
    }

    MXRoom *room = [account.mxSession roomWithRoomId:event.roomId];
    if (!room)
    {
        NSLog(@"[AppDelegate][Push] notificationBodyForEvent: Unknown room");
        onComplete (nil);
        return;
    }

    [room state:^(MXRoomState *roomState) {

        NSString *notificationTitle;
        NSString *notificationBody;

        NSString *threadIdentifier = room.roomId;
        NSString *eventSenderName = [roomState.members memberName:event.sender];

        if (event.eventType == MXEventTypeRoomMessage || event.eventType == MXEventTypeRoomEncrypted)
        {
            if (room.isMentionsOnly)
            {
                // A local notification will be displayed only for highlighted notification.
                BOOL isHighlighted = NO;

                // Check whether is there an highlight tweak on it
                for (MXPushRuleAction *ruleAction in rule.actions)
                {
                    if (ruleAction.actionType == MXPushRuleActionTypeSetTweak)
                    {
                        if ([ruleAction.parameters[@"set_tweak"] isEqualToString:@"highlight"])
                        {
                            // Check the highlight tweak "value"
                            // If not present, highlight. Else check its value before highlighting
                            if (nil == ruleAction.parameters[@"value"] || YES == [ruleAction.parameters[@"value"] boolValue])
                            {
                                isHighlighted = YES;
                                break;
                            }
                        }
                    }
                }

                if (!isHighlighted)
                {
                    // Ignore this notif.
                    NSLog(@"[AppDelegate][Push] notificationBodyForEvent: Ignore non highlighted notif in mentions only room");
                    onComplete(nil);
                    return;
                }
            }

            NSString *msgType = event.content[@"msgtype"];
            NSString *messageContent = event.content[@"body"];

            if (event.isEncrypted && !RiotSettings.shared.showDecryptedContentInNotifications)
            {
                // Hide the content
                msgType = nil;
            }

            NSString *roomDisplayName = room.summary.displayname;

            // Display the room name only if it is different than the sender name
            if (roomDisplayName.length && ![roomDisplayName isEqualToString:eventSenderName])
            {
                notificationTitle = [NSString stringWithFormat:NSLocalizedString(@"MSG_FROM_USER_IN_ROOM_TITLE", nil), eventSenderName, roomDisplayName];
                if ([msgType isEqualToString:@"m.text"])
                    notificationBody = messageContent;
                else if ([msgType isEqualToString:@"m.emote"])
                {
                    notificationTitle = roomDisplayName;
                    notificationBody = [NSString stringWithFormat:NSLocalizedString(@"ACTION_FROM_USER", nil), eventSenderName, messageContent];
                }
                else if ([msgType isEqualToString:@"m.image"])
                    notificationBody = NSLocalizedString(@"IMAGE_TEXT_WITH_TITLE", nil);
                else
                    // Encrypted messages falls here
                    notificationBody = NSLocalizedString(@"MSG_TEXT_WITH_TITLE", nil);
            }
            else
            {
                notificationTitle = eventSenderName;
                if ([msgType isEqualToString:@"m.text"])
                    notificationBody = messageContent;
                else if ([msgType isEqualToString:@"m.emote"])
                {
                    notificationTitle = eventSenderName;
                    notificationBody = [NSString stringWithFormat:NSLocalizedString(@"ACTION", nil), messageContent];
                }
                else if ([msgType isEqualToString:@"m.image"])
                    notificationBody = NSLocalizedString(@"IMAGE_TEXT_WITH_TITLE", nil);
                else
                    // Encrypted messages falls here
                    notificationBody = NSLocalizedString(@"MSG_TEXT_WITH_TITLE", nil);
            }
        }
        else if (event.eventType == MXEventTypeCallInvite)
        {
            NSString *sdp = event.content[@"offer"][@"sdp"];
            BOOL isVideoCall = [sdp rangeOfString:@"m=video"].location != NSNotFound;

            notificationTitle = eventSenderName;

            if (!isVideoCall)
                notificationBody = NSLocalizedString(@"VOICE_CALL", nil);
            else
                notificationBody = NSLocalizedString(@"VIDEO_CALL", nil);

            // call notifications should stand out from normal messages, so we don't stack them
            threadIdentifier = nil;
        }
        else if (event.eventType == MXEventTypeRoomMember)
        {
            NSString *roomDisplayName = room.summary.displayname;

            notificationTitle = roomDisplayName;

            if (roomDisplayName.length && ![roomDisplayName isEqualToString:eventSenderName])
                notificationBody = [NSString stringWithFormat:NSLocalizedString(@"INVITE_BY_USER_TO_ROOM", nil), eventSenderName];
            else
                notificationBody = NSLocalizedString(@"INVITE_TO_CHAT", nil);
        }
        else if (event.eventType == MXEventTypeSticker)
        {
            NSString *roomDisplayName = room.summary.displayname;

            if (roomDisplayName.length && ![roomDisplayName isEqualToString:eventSenderName])
                notificationTitle = [NSString stringWithFormat:NSLocalizedString(@"MSG_FROM_USER_IN_ROOM_TITLE", nil), eventSenderName, roomDisplayName];
            else
                notificationTitle = eventSenderName;

            notificationBody = NSLocalizedString(@"STICKER_TEXT_WITH_TITLE", nil);
        }

        UNMutableNotificationContent *content = [[UNMutableNotificationContent alloc] init];

        [content setTitle:notificationTitle];
        [content setBody:notificationBody];
        [content setThreadIdentifier:threadIdentifier];

        onComplete(content);
    }];
}

=======
>>>>>>> 367e0030
/**
 Display "limited" notifications for events the app was not able to get data
 (because of /sync failure).

 In this situation, we are only able to display "You received a message in %@".

 @param mxSession the matrix session where the /sync failed.
 @param events the list of events id we did not get data.
 */
- (void)handleLimitedLocalNotifications:(MXSession*)mxSession events:(NSArray<NSString *> *)events
{
    NSString *userId = mxSession.matrixRestClient.credentials.userId;

    NSLog(@"[AppDelegate][Push] handleLocalNotificationsForFailedSync: %@", userId);
    NSLog(@"[AppDelegate][Push] handleLocalNotificationsForFailedSync: eventsToNotify: %@", eventsToNotify[@(mxSession.hash)]);
    NSLog(@"[AppDelegate][Push] handleLocalNotificationsForFailedSync: incomingPushEventIds: %@", self.incomingPushEventIds[@(mxSession.hash)]);
    NSLog(@"[AppDelegate][Push] handleLocalNotificationsForFailedSync: events: %@", events);

    if (!events.count)
    {
        return;
    }

    for (NSString *eventId in events)
    {
        // Ignore event already notified to the user
        // only necessary on iOS 9, iOS 10 will just overwrite notifications with identical IDs
        if (@available(iOS 10, *)) {}
        else if ([self displayedLocalNotificationForEvent:eventId andUser:userId type:nil])
        {
            NSLog(@"[AppDelegate][Push] handleLocalNotificationsForAccount: Skip event already displayed in a notification. Event id: %@", eventId);
            continue;
        }

        // Build notification user info
        NSMutableDictionary *userInfo = [NSMutableDictionary dictionaryWithDictionary:@{
                                                                                        @"type": @"limited",
                                                                                        @"event_id": eventId,
                                                                                        @"user_id": userId
                                                                                        }];

        // Add the room_id so that user will open the room when tapping on the notif
        NSDictionary *payload = incomingPushPayloads[eventId];
        NSString *roomId = payload[@"room_id"];
        if (roomId)
        {
            userInfo[@"room_id"] = roomId;
        }
        else
        {
            NSLog(@"[AppDelegate][Push] handleLocalNotificationsForFailedSync: room_id is missing for event %@ in payload %@", eventId, payload);
        }

        if (@available(iOS 10, *))
        {
            UNMutableNotificationContent *localNotificationContentForFailedSync = [[UNMutableNotificationContent alloc] init];
            localNotificationContentForFailedSync.userInfo = userInfo;
            localNotificationContentForFailedSync.body = [self limitedNotificationBodyForEvent:eventId inMatrixSession:mxSession];
            localNotificationContentForFailedSync.threadIdentifier = roomId;

            UNNotificationRequest *request = [UNNotificationRequest requestWithIdentifier:eventId content:localNotificationContentForFailedSync trigger:nil];

            NSLog(@"[AppDelegate][Push] handleLocalNotificationsForFailedSync: Display notification for event %@", eventId);
            [[UNUserNotificationCenter currentNotificationCenter] addNotificationRequest:request withCompletionHandler:nil];
        }
        else // DEPRECATED, for iOS 9
        {
            UILocalNotification *localNotificationForFailedSync =  [[UILocalNotification alloc] init];
            localNotificationForFailedSync.userInfo = userInfo;
            localNotificationForFailedSync.alertBody = [self limitedNotificationBodyForEvent:eventId inMatrixSession:mxSession];

            NSLog(@"[AppDelegate][Push] handleLocalNotificationsForFailedSync: Display notification for event %@", eventId);
            [[UIApplication sharedApplication] scheduleLocalNotification:localNotificationForFailedSync];
        }
    }
}

/**
 Build the body for the "limited" notification to display to the user.

 @param eventId the id of the event the app failed to get data.
 @param mxSession the matrix session where the /sync failed.
 @return the string to display in the local notification.
 */
- (nullable NSString *)limitedNotificationBodyForEvent:(NSString *)eventId inMatrixSession:(MXSession*)mxSession
{
    NSString *notificationBody;

    NSString *roomDisplayName;

    NSDictionary *payload = incomingPushPayloads[eventId];
    NSString *roomId = payload[@"room_id"];
    if (roomId)
    {
        MXRoomSummary *roomSummary = [mxSession roomSummaryWithRoomId:roomId];
        if (roomSummary)
        {
            roomDisplayName = roomSummary.displayname;
        }
    }

    if (roomDisplayName.length)
    {
        notificationBody = [NSString stringWithFormat:NSLocalizedString(@"SINGLE_UNREAD_IN_ROOM", nil), roomDisplayName];
    }
    else
    {
        notificationBody = NSLocalizedString(@"SINGLE_UNREAD", nil);
    }

    return notificationBody;
}

/**
 Return the already displayed notification for an event.

 @param eventId the id of the event attached to the notification to find.
 @param userId the id of the user attached to the notification to find.
 @param type the type of notification. @"full" or @"limited". nil for any type.
 @return the local notification if any.
 */
// DEPRECATED, for iOS 9
// TODO: This method does not work: [[UIApplication sharedApplication] scheduledLocalNotifications] is not reliable
- (UILocalNotification*)displayedLocalNotificationForEvent:(NSString*)eventId andUser:(NSString*)userId type:(NSString*)type
{
    NSLog(@"[AppDelegate] displayedLocalNotificationForEvent: %@ andUser: %@. Current scheduledLocalNotifications: %@", eventId, userId, [[UIApplication sharedApplication] scheduledLocalNotifications]);

    UILocalNotification *limitedLocalNotification;
    for (UILocalNotification *localNotification in [[UIApplication sharedApplication] scheduledLocalNotifications])
    {
        NSLog(@"    - %@", localNotification.userInfo);

        if ([localNotification.userInfo[@"event_id"] isEqualToString:eventId]
            && [localNotification.userInfo[@"user_id"] isEqualToString:userId]
            && (!type || [localNotification.userInfo[@"type"] isEqualToString:type]))
        {
            limitedLocalNotification = localNotification;
            break;
        }
    }

    NSLog(@"[AppDelegate] displayedLocalNotificationForEvent: found: %@", limitedLocalNotification);

    return limitedLocalNotification;
}

- (void)refreshApplicationIconBadgeNumber
{
    // Consider the total number of missed discussions including the invites.
    NSUInteger count = [self.masterTabBarController missedDiscussionsCount];
    
    NSLog(@"[AppDelegate] refreshApplicationIconBadgeNumber: %tu", count);
    
    [UIApplication sharedApplication].applicationIconBadgeNumber = count;
}

- (void)handleNotificationInlineReplyForRoomId:(NSString*)roomId
                              withResponseText:(NSString*)responseText
                                       success:(void(^)(NSString *eventId))success
                                       failure:(void(^)(NSError *error))failure
{
    if (!roomId.length)
    {
        failure(nil);
        return;
    }
    
    NSArray* mxAccounts = [MXKAccountManager sharedManager].activeAccounts;
    
    MXKRoomDataSourceManager* manager;
    
    for (MXKAccount* account in mxAccounts)
    {
        MXRoom* room = [account.mxSession roomWithRoomId:roomId];
        if (room)
        {
            manager = [MXKRoomDataSourceManager sharedManagerForMatrixSession:account.mxSession];
            if (manager)
            {
                break;
            }
        }
    }
    
    if (manager == nil)
    {
        NSLog(@"[AppDelegate][Push] didReceiveNotificationResponse: room with id %@ not found", roomId);
        failure(nil);
    }
    else
    {
        [manager roomDataSourceForRoom:roomId create:YES onComplete:^(MXKRoomDataSource *roomDataSource) {
            if (responseText != nil && responseText.length != 0)
            {
                NSLog(@"[AppDelegate][Push] didReceiveNotificationResponse: sending message to room: %@", roomId);
                [roomDataSource sendTextMessage:responseText success:^(NSString* eventId) {
                    success(eventId);
                } failure:^(NSError* error) {
                    failure(error);
                }];
            }
            else
            {
                failure(nil);
            }
        }];
    }
}

- (void)clearPushNotificationToken
{
    // Clear existing token
    MXKAccountManager* accountManager = [MXKAccountManager sharedManager];
    [accountManager setPushDeviceToken:nil withPushOptions:nil];
}

#pragma mark - Universal link

- (BOOL)handleUniversalLink:(NSUserActivity*)userActivity
{
    NSURL *webURL = userActivity.webpageURL;
    NSLog(@"[AppDelegate] handleUniversalLink: %@", webURL.absoluteString);
    
    // iOS Patch: fix vector.im urls before using it
    webURL = [Tools fixURLWithSeveralHashKeys:webURL];
    
    // Manage email validation link
    if ([webURL.path isEqualToString:@"/_matrix/identity/api/v1/validate/email/submitToken"])
    {
        // Validate the email on the passed identity server
        NSString *identityServer = [NSString stringWithFormat:@"%@://%@", webURL.scheme, webURL.host];
        MXRestClient *identityRestClient = [[MXRestClient alloc] initWithHomeServer:identityServer andOnUnrecognizedCertificateBlock:nil];
        
        // Extract required parameters from the link
        NSArray<NSString*> *pathParams;
        NSMutableDictionary *queryParams;
        [self parseUniversalLinkFragment:webURL.absoluteString outPathParams:&pathParams outQueryParams:&queryParams];
        
        [identityRestClient submit3PIDValidationToken:queryParams[@"token"] medium:kMX3PIDMediumEmail clientSecret:queryParams[@"client_secret"] sid:queryParams[@"sid"] success:^{
            
            NSLog(@"[AppDelegate] handleUniversalLink. Email successfully validated.");
            
            if (queryParams[@"nextLink"])
            {
                // Continue the registration with the passed nextLink
                NSLog(@"[AppDelegate] handleUniversalLink. Complete registration with nextLink");
                NSURL *nextLink = [NSURL URLWithString:queryParams[@"nextLink"]];
                [self handleUniversalLinkFragment:nextLink.fragment];
            }
            else
            {
                // No nextLink in Vector world means validation for binding a new email
                NSLog(@"[AppDelegate] handleUniversalLink. TODO: Complete email binding");
            }
            
        } failure:^(NSError *error) {
            
            NSLog(@"[AppDelegate] handleUniversalLink. Error: submitToken failed");
            [self showErrorAsAlert:error];
            
        }];
        
        return YES;
    }
    
    return [self handleUniversalLinkFragment:webURL.fragment];
}

- (BOOL)handleUniversalLinkFragment:(NSString*)fragment
{
    BOOL continueUserActivity = NO;
    MXKAccountManager *accountManager = [MXKAccountManager sharedManager];
    
    NSLog(@"[AppDelegate] Universal link: handleUniversalLinkFragment: %@", fragment);
    
    // The app manages only one universal link at a time
    // Discard any pending one
    [self resetPendingUniversalLink];
    
    // Extract params
    NSArray<NSString*> *pathParams;
    NSMutableDictionary *queryParams;
    [self parseUniversalLinkFragment:fragment outPathParams:&pathParams outQueryParams:&queryParams];
    
    // Sanity check
    if (!pathParams.count)
    {
        NSLog(@"[AppDelegate] Universal link: Error: No path parameters");
        return NO;
    }
    
    NSString *roomIdOrAlias;
    NSString *eventId;
    NSString *userId;
    NSString *groupId;
    
    // Check permalink to room or event
    if ([pathParams[0] isEqualToString:@"room"] && pathParams.count >= 2)
    {
        // The link is the form of "/room/[roomIdOrAlias]" or "/room/[roomIdOrAlias]/[eventId]"
        roomIdOrAlias = pathParams[1];
        
        // Is it a link to an event of a room?
        eventId = (pathParams.count >= 3) ? pathParams[2] : nil;
    }
    else if ([pathParams[0] isEqualToString:@"group"] && pathParams.count >= 2)
    {
        // The link is the form of "/group/[groupId]"
        groupId = pathParams[1];
    }
    else if (([pathParams[0] hasPrefix:@"#"] || [pathParams[0] hasPrefix:@"!"]) && pathParams.count >= 1)
    {
        // The link is the form of "/#/[roomIdOrAlias]" or "/#/[roomIdOrAlias]/[eventId]"
        // Such links come from matrix.to permalinks
        roomIdOrAlias = pathParams[0];
        eventId = (pathParams.count >= 2) ? pathParams[1] : nil;
    }
    // Check permalink to a user
    else if ([pathParams[0] isEqualToString:@"user"] && pathParams.count == 2)
    {
        // The link is the form of "/user/userId"
        userId = pathParams[1];
    }
    else if ([pathParams[0] hasPrefix:@"@"] && pathParams.count == 1)
    {
        // The link is the form of "/#/[userId]"
        // Such links come from matrix.to permalinks
        userId = pathParams[0];
    }
    
    // Check the conditions to keep the room alias information of a pending fragment.
    if (universalLinkFragmentPendingRoomAlias)
    {
        if (!roomIdOrAlias || !universalLinkFragmentPendingRoomAlias[roomIdOrAlias])
        {
            universalLinkFragmentPendingRoomAlias = nil;
        }
    }
    
    if (roomIdOrAlias)
    {
        if (accountManager.activeAccounts.count)
        {
            // Check there is an account that knows this room
            MXKAccount *account = [accountManager accountKnowingRoomWithRoomIdOrAlias:roomIdOrAlias];
            if (account)
            {
                NSString *roomId = roomIdOrAlias;
                
                // Translate the alias into the room id
                if ([roomIdOrAlias hasPrefix:@"#"])
                {
                    MXRoom *room = [account.mxSession roomWithAlias:roomIdOrAlias];
                    if (room)
                    {
                        roomId = room.roomId;
                    }
                }
                
                // Open the room page
                [self showRoom:roomId andEventId:eventId withMatrixSession:account.mxSession];
                
                continueUserActivity = YES;
            }
            else
            {
                // We will display something but we need to do some requests before.
                // So, come back to the home VC and show its loading wheel while processing
                [self restoreInitialDisplay:^{
                    
                    if ([_masterTabBarController.selectedViewController isKindOfClass:MXKViewController.class])
                    {
                        MXKViewController *homeViewController = (MXKViewController*)_masterTabBarController.selectedViewController;
                        
                        [homeViewController startActivityIndicator];
                        
                        if ([roomIdOrAlias hasPrefix:@"#"])
                        {
                            // The alias may be not part of user's rooms states
                            // Ask the HS to resolve the room alias into a room id and then retry
                            universalLinkFragmentPending = fragment;
                            MXKAccount* account = accountManager.activeAccounts.firstObject;
                            [account.mxSession.matrixRestClient roomIDForRoomAlias:roomIdOrAlias success:^(NSString *roomId) {
                                
                                // Note: the activity indicator will not disappear if the session is not ready
                                [homeViewController stopActivityIndicator];
                                
                                // Check that 'fragment' has not been cancelled
                                if ([universalLinkFragmentPending isEqualToString:fragment])
                                {
                                    // Retry opening the link but with the returned room id
                                    NSString *newUniversalLinkFragment =
                                            [fragment stringByReplacingOccurrencesOfString:[MXTools encodeURIComponent:roomIdOrAlias]
                                                                                withString:[MXTools encodeURIComponent:roomId]
                                            ];
                                    
                                    universalLinkFragmentPendingRoomAlias = @{roomId: roomIdOrAlias};
                                    
                                    [self handleUniversalLinkFragment:newUniversalLinkFragment];
                                }
                                
                            } failure:^(NSError *error) {
                                NSLog(@"[AppDelegate] Universal link: Error: The home server failed to resolve the room alias (%@)", roomIdOrAlias);

                                [homeViewController stopActivityIndicator];

                                NSString *errorMessage = [NSString stringWithFormat:NSLocalizedStringFromTable(@"room_does_not_exist", @"Vector", nil), roomIdOrAlias];

                                [self showAlertWithTitle:nil message:errorMessage];
                            }];
                        }
                        else if ([roomIdOrAlias hasPrefix:@"!"] && ((MXKAccount*)accountManager.activeAccounts.firstObject).mxSession.state != MXSessionStateRunning)
                        {
                            // The user does not know the room id but this may be because their session is not yet sync'ed
                            // So, wait for the completion of the sync and then retry
                            // FIXME: Manange all user's accounts not only the first one
                            MXKAccount* account = accountManager.activeAccounts.firstObject;
                            
                            NSLog(@"[AppDelegate] Universal link: Need to wait for the session to be sync'ed and running");
                            universalLinkFragmentPending = fragment;
                            
                            universalLinkWaitingObserver = [[NSNotificationCenter defaultCenter] addObserverForName:kMXSessionStateDidChangeNotification object:nil queue:[NSOperationQueue mainQueue] usingBlock:^(NSNotification * _Nonnull notif) {
                                
                                // Check that 'fragment' has not been cancelled
                                if ([universalLinkFragmentPending isEqualToString:fragment])
                                {
                                    // Check whether the concerned session is the associated one
                                    if (notif.object == account.mxSession && account.mxSession.state == MXSessionStateRunning)
                                    {
                                        NSLog(@"[AppDelegate] Universal link: The session is running. Retry the link");
                                        [self handleUniversalLinkFragment:fragment];
                                    }
                                }
                            }];
                        }
                        else
                        {
                            NSLog(@"[AppDelegate] Universal link: The room (%@) is not known by any account (email invitation: %@). Display its preview to try to join it", roomIdOrAlias, queryParams ? @"YES" : @"NO");
                            
                            // FIXME: In case of multi-account, ask the user which one to use
                            MXKAccount* account = accountManager.activeAccounts.firstObject;
                            
                            RoomPreviewData *roomPreviewData;
                            if (queryParams)
                            {
                                // Note: the activity indicator will not disappear if the session is not ready
                                [homeViewController stopActivityIndicator];
                                
                                roomPreviewData = [[RoomPreviewData alloc] initWithRoomId:roomIdOrAlias emailInvitationParams:queryParams andSession:account.mxSession];
                                [self showRoomPreview:roomPreviewData];
                            }
                            else
                            {
                                roomPreviewData = [[RoomPreviewData alloc] initWithRoomId:roomIdOrAlias andSession:account.mxSession];
                                
                                // Is it a link to an event of a room?
                                // If yes, the event will be displayed once the room is joined
                                roomPreviewData.eventId = (pathParams.count >= 3) ? pathParams[2] : nil;
                                
                                // Try to get more information about the room before opening its preview
                                [roomPreviewData peekInRoom:^(BOOL succeeded) {
                                    
                                    // Note: the activity indicator will not disappear if the session is not ready
                                    [homeViewController stopActivityIndicator];
                                    
                                    // If no data is available for this room, we name it with the known room alias (if any).
                                    if (!succeeded && universalLinkFragmentPendingRoomAlias[roomIdOrAlias])
                                    {
                                        roomPreviewData.roomName = universalLinkFragmentPendingRoomAlias[roomIdOrAlias];
                                    }
                                    universalLinkFragmentPendingRoomAlias = nil;
                                    
                                    [self showRoomPreview:roomPreviewData];
                                }];
                            }
                        }
                        
                    }
                }];
                
                // Let's say we are handling the case
                continueUserActivity = YES;
            }
        }
        else
        {
            // There is no account. The app will display the AuthenticationVC.
            // Wait for a successful login
            NSLog(@"[AppDelegate] Universal link: The user is not logged in. Wait for a successful login");
            universalLinkFragmentPending = fragment;
            
            // Register an observer in order to handle new account
            universalLinkWaitingObserver = [[NSNotificationCenter defaultCenter] addObserverForName:kMXKAccountManagerDidAddAccountNotification object:nil queue:[NSOperationQueue mainQueue] usingBlock:^(NSNotification *notif) {
                
                // Check that 'fragment' has not been cancelled
                if ([universalLinkFragmentPending isEqualToString:fragment])
                {
                    NSLog(@"[AppDelegate] Universal link:  The user is now logged in. Retry the link");
                    [self handleUniversalLinkFragment:fragment];
                }
            }];
        }
    }
    else if (userId)
    {
        // Check there is an account that knows this user
        MXUser *mxUser;
        MXKAccount *account = [accountManager accountKnowingUserWithUserId:userId];
        if (account)
        {
            mxUser = [account.mxSession userWithUserId:userId];
        }

        // Prepare the display name of this user
        NSString *displayName;
        if (mxUser)
        {
            displayName = (mxUser.displayname.length > 0) ? mxUser.displayname : userId;
        }
        else
        {
            displayName = userId;
        }

        // Create the contact related to this member
        MXKContact *contact = [[MXKContact alloc] initMatrixContactWithDisplayName:displayName andMatrixID:userId];
        [self showContact:contact];

        continueUserActivity = YES;
    }
    else if (groupId)
    {
        // @FIXME: In case of multi-account, ask the user which one to use
        MXKAccount* account = accountManager.activeAccounts.firstObject;
        if (account)
        {
            MXGroup *group = [account.mxSession groupWithGroupId:groupId];
            
            if (!group)
            {
                // Create a group instance to display its preview
                group = [[MXGroup alloc] initWithGroupId:groupId];
            }
            
            // Display the group details
            [self showGroup:group withMatrixSession:account.mxSession];
            
            continueUserActivity = YES;
        }
        else
        {
            // There is no account. The app will display the AuthenticationVC.
            // Wait for a successful login
            NSLog(@"[AppDelegate] Universal link: The user is not logged in. Wait for a successful login");
            universalLinkFragmentPending = fragment;
            
            // Register an observer in order to handle new account
            universalLinkWaitingObserver = [[NSNotificationCenter defaultCenter] addObserverForName:kMXKAccountManagerDidAddAccountNotification object:nil queue:[NSOperationQueue mainQueue] usingBlock:^(NSNotification *notif) {
                
                // Check that 'fragment' has not been cancelled
                if ([universalLinkFragmentPending isEqualToString:fragment])
                {
                    NSLog(@"[AppDelegate] Universal link:  The user is now logged in. Retry the link");
                    [self handleUniversalLinkFragment:fragment];
                }
            }];
        }
    }
    // Check whether this is a registration links.
    else if ([pathParams[0] isEqualToString:@"register"])
    {
        NSLog(@"[AppDelegate] Universal link with registration parameters");
        continueUserActivity = YES;
        
        [_masterTabBarController showAuthenticationScreenWithRegistrationParameters:queryParams];
    }
    else
    {
        // Unknown command: Do nothing except coming back to the main screen
        NSLog(@"[AppDelegate] Universal link: TODO: Do not know what to do with the link arguments: %@", pathParams);
        
        [self popToHomeViewControllerAnimated:NO completion:nil];
    }
    
    return continueUserActivity;
}

- (void)resetPendingUniversalLink
{
    universalLinkFragmentPending = nil;
    if (universalLinkWaitingObserver)
    {
        [[NSNotificationCenter defaultCenter] removeObserver:universalLinkWaitingObserver];
        universalLinkWaitingObserver = nil;
    }
}

/**
 Extract params from the URL fragment part (after '#') of a vector.im Universal link:
 
 The fragment can contain a '?'. So there are two kinds of parameters: path params and query params.
 It is in the form of /[pathParam1]/[pathParam2]?[queryParam1Key]=[queryParam1Value]&[queryParam2Key]=[queryParam2Value]
 
 @param fragment the fragment to parse.
 @param outPathParams the decoded path params.
 @param outQueryParams the decoded query params. If there is no query params, it will be nil.
 */
- (void)parseUniversalLinkFragment:(NSString*)fragment outPathParams:(NSArray<NSString*> **)outPathParams outQueryParams:(NSMutableDictionary **)outQueryParams
{
    NSParameterAssert(outPathParams && outQueryParams);
    
    NSArray<NSString*> *pathParams;
    NSMutableDictionary *queryParams;
    
    NSArray<NSString*> *fragments = [fragment componentsSeparatedByString:@"?"];
    
    // Extract path params
    pathParams = [fragments[0] componentsSeparatedByString:@"/"];
    
    // Remove the first empty path param string
    pathParams = [pathParams filteredArrayUsingPredicate:[NSPredicate predicateWithFormat:@"length > 0"]];
    
    // URL decode each path param
    NSMutableArray<NSString*> *pathParams2 = [NSMutableArray arrayWithArray:pathParams];
    for (NSInteger i = 0; i < pathParams.count; i++)
    {
        pathParams2[i] = [pathParams2[i] stringByRemovingPercentEncoding];
    }
    pathParams = pathParams2;
    
    // Extract query params if any
    // Query params are in the form [queryParam1Key]=[queryParam1Value], so the
    // presence of at least one '=' character is mandatory
    if (fragments.count == 2 && (NSNotFound != [fragments[1] rangeOfString:@"="].location))
    {
        queryParams = [[NSMutableDictionary alloc] init];
        for (NSString *keyValue in [fragments[1] componentsSeparatedByString:@"&"])
        {
            // Get the parameter name
            NSString *key = [keyValue componentsSeparatedByString:@"="][0];
            
            // Get the parameter value
            NSString *value = [keyValue componentsSeparatedByString:@"="][1];
            if (value.length)
            {
                value = [value stringByReplacingOccurrencesOfString:@"+" withString:@" "];
                value = [value stringByRemovingPercentEncoding];
                
                queryParams[key] = value;
            }
        }
    }
    
    *outPathParams = pathParams;
    *outQueryParams = queryParams;
}

#pragma mark - Matrix sessions handling

- (void)initMatrixSessions
{
    NSLog(@"[AppDelegate] initMatrixSessions");
    
    MXSDKOptions *sdkOptions = [MXSDKOptions sharedInstance];
    
    // Define the media cache version
    sdkOptions.mediaCacheAppVersion = 0;
    
    // Enable e2e encryption for newly created MXSession
    sdkOptions.enableCryptoWhenStartingMXSession = YES;
    
    // Disable identicon use
    sdkOptions.disableIdenticonUseForUserAvatar = YES;
    
    // Use UIKit BackgroundTask for handling background tasks in the SDK
    sdkOptions.backgroundModeHandler = [[MXUIKitBackgroundModeHandler alloc] init];

    // Get modular widget events in rooms histories
    [[MXKAppSettings standardAppSettings] addSupportedEventTypes:@[kWidgetMatrixEventTypeString, kWidgetModularEventTypeString]];
    
    // Disable long press on event in bubble cells
    [MXKRoomBubbleTableViewCell disableLongPressGestureOnEvent:YES];
    
    // Set first RoomDataSource class used in Vector
    [MXKRoomDataSourceManager registerRoomDataSourceClass:RoomDataSource.class];
    
    // Register matrix session state observer in order to handle multi-sessions.
    matrixSessionStateObserver = [[NSNotificationCenter defaultCenter] addObserverForName:kMXSessionStateDidChangeNotification object:nil queue:[NSOperationQueue mainQueue] usingBlock:^(NSNotification *notif) {
        MXSession *mxSession = (MXSession*)notif.object;
        
        // Check whether the concerned session is a new one
        if (mxSession.state == MXSessionStateInitialised)
        {
            // Store this new session
            [self addMatrixSession:mxSession];
            
            // Set the VoIP call stack (if supported).
            id<MXCallStack> callStack;
            
#ifdef MX_CALL_STACK_OPENWEBRTC
            callStack = [[MXOpenWebRTCCallStack alloc] init];
#endif
#ifdef MX_CALL_STACK_ENDPOINT
            callStack = [[MXEndpointCallStack alloc] initWithMatrixId:mxSession.myUser.userId];
#endif
#ifdef CALL_STACK_JINGLE
            callStack = [[MXJingleCallStack alloc] init];
#endif
            if (callStack)
            {
                [mxSession enableVoIPWithCallStack:callStack];

                // Let's call invite be valid for 1 minute
                mxSession.callManager.inviteLifetime = 60000;

                // Setup CallKit
                if ([MXCallKitAdapter callKitAvailable])
                {
                    BOOL isCallKitEnabled = [MXKAppSettings standardAppSettings].isCallKitEnabled;
                    [self enableCallKit:isCallKitEnabled forCallManager:mxSession.callManager];
                    
                    // Register for changes performed by the user
                    [[MXKAppSettings standardAppSettings] addObserver:self
                                                           forKeyPath:@"enableCallKit"
                                                              options:NSKeyValueObservingOptionNew
                                                              context:NULL];
                }
            }
            else
            {
                // When there is no call stack, display alerts on call invites
                [self enableNoVoIPOnMatrixSession:mxSession];
            }
            
            // Each room member will be considered as a potential contact.
            [MXKContactManager sharedManager].contactManagerMXRoomSource = MXKContactManagerMXRoomSourceAll;

            // Send read receipts for widgets events too
            NSMutableArray<MXEventTypeString> *acknowledgableEventTypes = [NSMutableArray arrayWithArray:mxSession.acknowledgableEventTypes];
            [acknowledgableEventTypes addObject:kWidgetMatrixEventTypeString];
            [acknowledgableEventTypes addObject:kWidgetModularEventTypeString];
            mxSession.acknowledgableEventTypes = acknowledgableEventTypes;
        }
        else if (mxSession.state == MXSessionStateStoreDataReady)
        {
            // A new call observer may be added here
            [self addMatrixCallObserver];
            
            // Enable local notifications
            [self enableLocalNotificationsFromMatrixSession:mxSession];
            
            // Look for the account related to this session.
            NSArray *mxAccounts = [MXKAccountManager sharedManager].activeAccounts;
            for (MXKAccount *account in mxAccounts)
            {
                if (account.mxSession == mxSession)
                {
                    // Enable inApp notifications (if they are allowed for this account).
                    [self enableInAppNotificationsForAccount:account];
                    break;
                }
            }
        }
        else if (mxSession.state == MXSessionStateClosed)
        {
            [self removeMatrixSession:mxSession];
        }
        // Consider here the case where the app is running in background.
        else if ([[UIApplication sharedApplication] applicationState] == UIApplicationStateBackground)
        {
            NSLog(@"[AppDelegate][Push] MXSession state changed while in background. mxSession.state: %tu - incomingPushEventIds: %@", mxSession.state, self.incomingPushEventIds[@(mxSession.hash)]);
            if (mxSession.state == MXSessionStateRunning)
            {
                // Pause the session in background task
                NSArray *mxAccounts = [MXKAccountManager sharedManager].activeAccounts;
                for (MXKAccount *account in mxAccounts)
                {
                    if (account.mxSession == mxSession)
                    {
                        [account pauseInBackgroundTask];
                        
                        // Trigger local notifcations (Indeed the app finishs here an initial sync in background, the user has missed some notifcations)
                        [self handleLocalNotificationsForAccount:account];
                        
                        // Update app icon badge number
                        [self refreshApplicationIconBadgeNumber];
                        
                        break;
                    }
                }
            }
            else if (mxSession.state == MXSessionStatePaused)
            {
                // Check whether some push notifications are pending for this session.
                if (self.incomingPushEventIds[@(mxSession.hash)].count)
                {
                    NSLog(@"[AppDelegate][Push] relaunch a background sync for %tu kMXSessionStateDidChangeNotification pending incoming pushes", self.incomingPushEventIds[@(mxSession.hash)].count);
                    [self launchBackgroundSync];
                }
            }
            else if (mxSession.state == MXSessionStateInitialSyncFailed)
            {
                // Display failure sync notifications for pending events if any
                if (self.incomingPushEventIds[@(mxSession.hash)].count)
                {
                    NSLog(@"[AppDelegate][Push] initial sync failed with %tu pending incoming pushes", self.incomingPushEventIds[@(mxSession.hash)].count);

                    // Trigger limited local notifications when the sync with HS fails
                    [self handleLimitedLocalNotifications:mxSession events:self.incomingPushEventIds[@(mxSession.hash)]];

                    // Update app icon badge number
                    [self refreshApplicationIconBadgeNumber];
                }
             }
        }
        else if ([[UIApplication sharedApplication] applicationState] == UIApplicationStateActive)
        {
            if (mxSession.state == MXSessionStateRunning)
            {
                // Check if we need to display a key share dialog
                [self checkPendingRoomKeyRequests];
            }
        }
        
        [self handleLaunchAnimation];
    }];
    
    // Register an observer in order to handle new account
    addedAccountObserver = [[NSNotificationCenter defaultCenter] addObserverForName:kMXKAccountManagerDidAddAccountNotification object:nil queue:[NSOperationQueue mainQueue] usingBlock:^(NSNotification *notif) {
        
        // Finalize the initialization of this new account
        MXKAccount *account = notif.object;
        if (account)
        {
            // Replace default room summary updater
            EventFormatter *eventFormatter = [[EventFormatter alloc] initWithMatrixSession:account.mxSession];
            eventFormatter.isForSubtitle = YES;
            account.mxSession.roomSummaryUpdateDelegate = eventFormatter;
            
            // Set the push gateway URL.
            account.pushGatewayURL = [[NSUserDefaults standardUserDefaults] objectForKey:@"pushGatewayURL"];
            
            if (isPushRegistered)
            {
                // Enable push notifications by default on new added account
                account.enablePushKitNotifications = YES;
            }
            else
            {
                // Set up push notifications
                [self registerUserNotificationSettings];
            }
            
            // Observe inApp notifications toggle change
            [account addObserver:self forKeyPath:@"enableInAppNotifications" options:0 context:nil];
        }
        
        // Load the local contacts on first account creation.
        if ([MXKAccountManager sharedManager].accounts.count == 1)
        {
            dispatch_async(dispatch_get_main_queue(), ^{
                
                [self refreshLocalContacts];
                
            });
        }
    }];
    
    // Add observer to handle removed accounts
    removedAccountObserver = [[NSNotificationCenter defaultCenter] addObserverForName:kMXKAccountManagerDidRemoveAccountNotification object:nil queue:[NSOperationQueue mainQueue] usingBlock:^(NSNotification *notif) {
        
        // Remove inApp notifications toggle change
        MXKAccount *account = notif.object;
        [account removeObserver:self forKeyPath:@"enableInAppNotifications"];

        // Clear Modular data
        [[WidgetManager sharedManager] deleteDataForUser:account.mxCredentials.userId];
        
        // Logout the app when there is no available account
        if (![MXKAccountManager sharedManager].accounts.count)
        {
            [self logoutWithConfirmation:NO completion:nil];
        }
    }];
    
    [[NSNotificationCenter defaultCenter] addObserverForName:kMXSessionIgnoredUsersDidChangeNotification object:nil queue:[NSOperationQueue mainQueue] usingBlock:^(NSNotification * _Nonnull notif) {
        
        NSLog(@"[AppDelegate] kMXSessionIgnoredUsersDidChangeNotification received. Reload the app");
        
        // Reload entirely the app when a user has been ignored or unignored
        [[AppDelegate theDelegate] reloadMatrixSessions:YES];
        
    }];
    
    [[NSNotificationCenter defaultCenter] addObserverForName:kMXSessionDidCorruptDataNotification object:nil queue:[NSOperationQueue mainQueue] usingBlock:^(NSNotification * _Nonnull notif) {
        
        NSLog(@"[AppDelegate] kMXSessionDidCorruptDataNotification received. Reload the app");
        
        // Reload entirely the app when a session has corrupted its data
        [[AppDelegate theDelegate] reloadMatrixSessions:YES];
        
    }];
    
    // Add observer on settings changes.
    [[MXKAppSettings standardAppSettings] addObserver:self forKeyPath:@"showAllEventsInRoomHistory" options:0 context:nil];
    
    // Prepare account manager
    MXKAccountManager *accountManager = [MXKAccountManager sharedManager];
    
    // Use MXFileStore as MXStore to permanently store events.
    accountManager.storeClass = [MXFileStore class];
    
    // Disable APNS use.
    if (accountManager.apnsDeviceToken)
    {
        // We use now Pushkit, unregister for all remote notifications received via Apple Push Notification service.
        [[UIApplication sharedApplication] unregisterForRemoteNotifications];
        [accountManager setApnsDeviceToken:nil];
    }
    
    // Observers have been defined, we can start a matrix session for each enabled accounts.
    NSLog(@"[AppDelegate] initMatrixSessions: prepareSessionForActiveAccounts (app state: %tu)", [[UIApplication sharedApplication] applicationState]);
    [accountManager prepareSessionForActiveAccounts];
    
    // Check whether we're already logged in
    NSArray *mxAccounts = accountManager.activeAccounts;
    if (mxAccounts.count)
    {
        for (MXKAccount *account in mxAccounts)
        {
            // Replace default room summary updater
            EventFormatter *eventFormatter = [[EventFormatter alloc] initWithMatrixSession:account.mxSession];
            eventFormatter.isForSubtitle = YES;
            account.mxSession.roomSummaryUpdateDelegate = eventFormatter;
            
            // The push gateway url is now configurable.
            // Set this url in the existing accounts when it is undefined.
            if (!account.pushGatewayURL)
            {
                account.pushGatewayURL = [[NSUserDefaults standardUserDefaults] objectForKey:@"pushGatewayURL"];
            }
        }
        
        // Set up push notifications
        [self registerUserNotificationSettings];
        
        // Observe inApp notifications toggle change for each account
        for (MXKAccount *account in mxAccounts)
        {
            [account addObserver:self forKeyPath:@"enableInAppNotifications" options:0 context:nil];
        }
    }
}

- (NSArray*)mxSessions
{
    return [NSArray arrayWithArray:mxSessionArray];
}

- (void)addMatrixSession:(MXSession *)mxSession
{
    if (mxSession)
    {
        // Report this session to contact manager
        // But wait a bit that our launch animation screen is ready to show and
        // displayed if needed. As the processing in MXKContactManager can lock
        // the UI thread for several seconds, it is better to show the animation
        // during this blocking task.
        dispatch_after(dispatch_walltime(DISPATCH_TIME_NOW, 0.3 * NSEC_PER_SEC), dispatch_get_main_queue(), ^{
            [[MXKContactManager sharedManager] addMatrixSession:mxSession];
        });
        
        // Update home data sources
        [_masterTabBarController addMatrixSession:mxSession];

        // Register the session to the widgets manager
        [[WidgetManager sharedManager] addMatrixSession:mxSession];
        
        [mxSessionArray addObject:mxSession];
        
        // Do the one time check on device id
        [self checkDeviceId:mxSession];
        
        // Add an array to handle incoming push
        self.incomingPushEventIds[@(mxSession.hash)] = [NSMutableArray array];

        // Enable listening of incoming key share requests
        [self enableRoomKeyRequestObserver:mxSession];
    }
}

- (void)removeMatrixSession:(MXSession*)mxSession
{
    [[MXKContactManager sharedManager] removeMatrixSession:mxSession];
    
    // Update home data sources
    [_masterTabBarController removeMatrixSession:mxSession];

    // Update the widgets manager
    [[WidgetManager sharedManager] removeMatrixSession:mxSession]; 
    
    // If any, disable the no VoIP support workaround
    [self disableNoVoIPOnMatrixSession:mxSession];
    
    // Disable local notifications from this session
    [self disableLocalNotificationsFromMatrixSession:mxSession];

    // Disable listening of incoming key share requests
    [self disableRoomKeyRequestObserver:mxSession];
    
    [mxSessionArray removeObject:mxSession];
    
    if (!mxSessionArray.count && matrixCallObserver)
    {
        [[NSNotificationCenter defaultCenter] removeObserver:matrixCallObserver];
        matrixCallObserver = nil;
    }
    
    [self.incomingPushEventIds removeObjectForKey:@(mxSession.hash)];
}

- (void)markAllMessagesAsRead
{
    for (MXSession *session in mxSessionArray)
    {
        [session markAllMessagesAsRead];
    }
}

- (void)reloadMatrixSessions:(BOOL)clearCache
{
    // Reload all running matrix sessions
    NSArray *mxAccounts = [MXKAccountManager sharedManager].activeAccounts;
    for (MXKAccount *account in mxAccounts)
    {
        [account reload:clearCache];
        
        // Replace default room summary updater
        EventFormatter *eventFormatter = [[EventFormatter alloc] initWithMatrixSession:account.mxSession];
        eventFormatter.isForSubtitle = YES;
        account.mxSession.roomSummaryUpdateDelegate = eventFormatter;
    }
    
    // Force back to Recents list if room details is displayed (Room details are not available until the end of initial sync)
    [self popToHomeViewControllerAnimated:NO completion:nil];
    
    if (clearCache)
    {
        // clear the media cache
        [MXMediaManager clearCache];
    }
}

- (void)logoutWithConfirmation:(BOOL)askConfirmation completion:(void (^)(BOOL isLoggedOut))completion
{
    // Check whether we have to ask confirmation before logging out.
    if (askConfirmation)
    {
        if (self.logoutConfirmation)
        {
            [self.logoutConfirmation dismissViewControllerAnimated:NO completion:nil];
            self.logoutConfirmation = nil;
        }
        
        __weak typeof(self) weakSelf = self;
        
        NSString *message = NSLocalizedStringFromTable(@"settings_sign_out_confirmation", @"Vector", nil);
        
        // If the user has encrypted rooms, warn he will lose his e2e keys
        MXSession *session = self.mxSessions.firstObject;
        for (MXRoom *room in session.rooms)
        {
            if (room.summary.isEncrypted)
            {
                message = [message stringByAppendingString:[NSString stringWithFormat:@"\n\n%@", NSLocalizedStringFromTable(@"settings_sign_out_e2e_warn", @"Vector", nil)]];
                break;
            }
        }
        
        // Ask confirmation
        self.logoutConfirmation = [UIAlertController alertControllerWithTitle:NSLocalizedStringFromTable(@"settings_sign_out", @"Vector", nil) message:message preferredStyle:UIAlertControllerStyleAlert];
        
        [self.logoutConfirmation addAction:[UIAlertAction actionWithTitle:NSLocalizedStringFromTable(@"settings_sign_out", @"Vector", nil)
                                                         style:UIAlertActionStyleDefault
                                                       handler:^(UIAlertAction * action) {
                                                           
                                                           if (weakSelf)
                                                           {
                                                               typeof(self) self = weakSelf;
                                                               self.logoutConfirmation = nil;
                                                               
                                                               dispatch_after(dispatch_time(DISPATCH_TIME_NOW, 0.3 * NSEC_PER_SEC), dispatch_get_main_queue(), ^{
                                                                   
                                                                   [self logoutWithConfirmation:NO completion:completion];
                                                                   
                                                               });
                                                           }
                                                           
                                                       }]];
        
        [self.logoutConfirmation addAction:[UIAlertAction actionWithTitle:[NSBundle mxk_localizedStringForKey:@"cancel"]
                                                         style:UIAlertActionStyleCancel
                                                       handler:^(UIAlertAction * action) {
                                                           
                                                           if (weakSelf)
                                                           {
                                                               typeof(self) self = weakSelf;
                                                               self.logoutConfirmation = nil;
                                                               
                                                               if (completion)
                                                               {
                                                                   completion(NO);
                                                               }
                                                           }
                                                           
                                                       }]];
        
        [self.logoutConfirmation mxk_setAccessibilityIdentifier: @"AppDelegateLogoutConfirmationAlert"];
        [self showNotificationAlert:self.logoutConfirmation];
        return;
    }
    
    // Display a loading wheel during the logout process
    id topVC;
    if (_masterTabBarController && _masterTabBarController == _masterNavigationController.visibleViewController)
    {
        topVC = _masterTabBarController.selectedViewController;
    }
    else
    {
        topVC = _masterNavigationController.visibleViewController;
    }
    if (topVC && [topVC respondsToSelector:@selector(startActivityIndicator)])
    {
        [topVC startActivityIndicator];
    }
    
    [self logoutSendingRequestServer:YES completion:^(BOOL isLoggedOut) {
        if (completion)
        {
            completion (YES);
        }
    }];
}

- (void)logoutSendingRequestServer:(BOOL)sendLogoutServerRequest
                        completion:(void (^)(BOOL isLoggedOut))completion
{
    self.pushRegistry = nil;
    isPushRegistered = NO;
    
    // Clear cache
    [MXMediaManager clearCache];
    
    // Reset key backup banner preferences
    [KeyBackupBannerPreferences.shared reset];
    
#ifdef MX_CALL_STACK_ENDPOINT
    // Erase all created certificates and private keys by MXEndpointCallStack
    for (MXKAccount *account in MXKAccountManager.sharedManager.accounts)
    {
        if ([account.mxSession.callManager.callStack isKindOfClass:MXEndpointCallStack.class])
        {
            [(MXEndpointCallStack*)account.mxSession.callManager.callStack deleteData:account.mxSession.myUser.userId];
        }
    }
#endif
    
    // Logout all matrix account
    [[MXKAccountManager sharedManager] logoutWithCompletion:^{
        
        if (completion)
        {
            completion (YES);
        }
        
        // Return to authentication screen
        [_masterTabBarController showAuthenticationScreen];
        
        // Note: Keep App settings
        // But enforce usage of member lazy loading
        [MXKAppSettings standardAppSettings].syncWithLazyLoadOfRoomMembers = YES;
        
        // Reset the contact manager
        [[MXKContactManager sharedManager] reset];
        
    }];
}

- (void)observeValueForKeyPath:(NSString *)keyPath ofObject:(id)object change:(NSDictionary *)change context:(void *)context
{
    if ([@"showAllEventsInRoomHistory" isEqualToString:keyPath])
    {
        // Flush and restore Matrix data
        [self reloadMatrixSessions:NO];
    }
    else if ([@"enableInAppNotifications" isEqualToString:keyPath] && [object isKindOfClass:[MXKAccount class]])
    {
        [self enableInAppNotificationsForAccount:(MXKAccount*)object];
    }
    else if (object == [MXKAppSettings standardAppSettings] && [keyPath isEqualToString:@"enableCallKit"])
    {
        BOOL isCallKitEnabled = [MXKAppSettings standardAppSettings].isCallKitEnabled;
        MXCallManager *callManager = [[[[[MXKAccountManager sharedManager] activeAccounts] firstObject] mxSession] callManager];
        [self enableCallKit:isCallKitEnabled forCallManager:callManager];
    }
}

- (void)addMatrixCallObserver
{
    if (matrixCallObserver)
    {
        return;
    }
    
    // Register call observer in order to handle incoming calls
    matrixCallObserver = [[NSNotificationCenter defaultCenter] addObserverForName:kMXCallManagerNewCall
                                                                           object:nil
                                                                            queue:[NSOperationQueue mainQueue]
                                                                       usingBlock:^(NSNotification *notif)
    {
        // Ignore the call if a call is already in progress
        if (!currentCallViewController && !_jitsiViewController)
        {
            MXCall *mxCall = (MXCall*)notif.object;
            
            BOOL isCallKitEnabled = [MXCallKitAdapter callKitAvailable] && [MXKAppSettings standardAppSettings].isCallKitEnabled;
            
            // Prepare the call view controller
            currentCallViewController = [CallViewController callViewController:nil];
            currentCallViewController.playRingtone = !isCallKitEnabled;
            currentCallViewController.mxCall = mxCall;
            currentCallViewController.delegate = self;

            UIApplicationState applicationState = UIApplication.sharedApplication.applicationState;
            
            // App has been woken by PushKit notification in the background
            if (applicationState == UIApplicationStateBackground && mxCall.isIncoming)
            {
                // Create backgound task.
                // Without CallKit this will allow us to play vibro until the call was ended
                // With CallKit we'll inform the system when the call is ended to let the system terminate our app to save resources
                id<MXBackgroundModeHandler> handler = [MXSDKOptions sharedInstance].backgroundModeHandler;
                NSUInteger callTaskIdentifier = [handler startBackgroundTaskWithName:nil completion:^{}];
                
                // Start listening for call state change notifications
                __weak NSNotificationCenter *notificationCenter = [NSNotificationCenter defaultCenter];
                __block id token = [[NSNotificationCenter defaultCenter] addObserverForName:kMXCallStateDidChange
                                                                                     object:mxCall
                                                                                      queue:nil
                                                                                 usingBlock:^(NSNotification * _Nonnull note) {
                                                                                     MXCall *call = (MXCall *)note.object;
                                                                                     
                                                                                     if (call.state == MXCallStateEnded)
                                                                                     {
                                                                                         // Set call vc to nil to let our app handle new incoming calls even it wasn't killed by the system
                                                                                         currentCallViewController = nil;
                                                                                         [notificationCenter removeObserver:token];
                                                                                         
                                                                                         [handler endBackgrounTaskWithIdentifier:callTaskIdentifier];
                                                                                     }
                                                                                 }];
            }

            if (mxCall.isIncoming && isCallKitEnabled)
            {
                // Let's CallKit display the system incoming call screen
                // Show the callVC only after the user answered the call
                __weak NSNotificationCenter *notificationCenter = [NSNotificationCenter defaultCenter];
                __block id token = [[NSNotificationCenter defaultCenter] addObserverForName:kMXCallStateDidChange
                                                                                     object:mxCall
                                                                                      queue:nil
                                                                                 usingBlock:^(NSNotification * _Nonnull note) {
                                                                                     MXCall *call = (MXCall *)note.object;

                                                                                     NSLog(@"[AppDelegate] call.state: %@", call);

                                                                                     if (call.state == MXCallStateCreateAnswer)
                                                                                     {
                                                                                         [notificationCenter removeObserver:token];

                                                                                         NSLog(@"[AppDelegate] presentCallViewController");
                                                                                         [self presentCallViewController:NO completion:nil];
                                                                                     }
                                                                                 }];
            }
            else
            {
                [self presentCallViewController:YES completion:nil];
            }
        }
    }];
}

- (void)handleLaunchAnimation
{
    MXSession *mainSession = self.mxSessions.firstObject;
    
    if (mainSession)
    {
        BOOL isLaunching = NO;
        
        switch (mainSession.state)
        {
            case MXSessionStateClosed:
            case MXSessionStateInitialised:
                isLaunching = YES;
                break;
            case MXSessionStateStoreDataReady:
            case MXSessionStateSyncInProgress:
                // Stay in launching during the first server sync if the store is empty.
                isLaunching = (mainSession.rooms.count == 0 && launchAnimationContainerView);
            default:
                break;
        }
        
        if (isLaunching)
        {
            UIWindow *window = [[UIApplication sharedApplication] keyWindow];
            
            if (!launchAnimationContainerView && window)
            {
                launchAnimationContainerView = [[UIView alloc] initWithFrame:window.bounds];
                launchAnimationContainerView.backgroundColor = ThemeService.shared.theme.backgroundColor;
                launchAnimationContainerView.autoresizingMask = UIViewAutoresizingFlexibleWidth | UIViewAutoresizingFlexibleHeight;
                [window addSubview:launchAnimationContainerView];
                
                // Add animation view
                UIImageView *animationView = [[UIImageView alloc] initWithFrame:CGRectMake(0, 0, 170, 170)];
                animationView.image = [UIImage animatedImageNamed:@"animatedLogo-" duration:2];
                
                animationView.center = CGPointMake(launchAnimationContainerView.center.x, 3 * launchAnimationContainerView.center.y / 4);
                
                animationView.translatesAutoresizingMaskIntoConstraints = NO;
                [launchAnimationContainerView addSubview:animationView];
                
                NSLayoutConstraint* widthConstraint = [NSLayoutConstraint constraintWithItem:animationView
                                                                                   attribute:NSLayoutAttributeWidth
                                                                                   relatedBy:NSLayoutRelationEqual
                                                                                      toItem:nil
                                                                                   attribute:NSLayoutAttributeNotAnAttribute
                                                                                  multiplier:1
                                                                                    constant:170];
                
                NSLayoutConstraint* heightConstraint = [NSLayoutConstraint constraintWithItem:animationView
                                                                                    attribute:NSLayoutAttributeHeight
                                                                                    relatedBy:NSLayoutRelationEqual
                                                                                       toItem:nil
                                                                                    attribute:NSLayoutAttributeNotAnAttribute
                                                                                   multiplier:1
                                                                                     constant:170];
                
                NSLayoutConstraint* centerXConstraint = [NSLayoutConstraint constraintWithItem:animationView
                                                                                     attribute:NSLayoutAttributeCenterX
                                                                                     relatedBy:NSLayoutRelationEqual
                                                                                        toItem:launchAnimationContainerView
                                                                                     attribute:NSLayoutAttributeCenterX
                                                                                    multiplier:1
                                                                                      constant:0];
                
                NSLayoutConstraint* centerYConstraint = [NSLayoutConstraint constraintWithItem:animationView
                                                                                     attribute:NSLayoutAttributeCenterY
                                                                                     relatedBy:NSLayoutRelationEqual
                                                                                        toItem:launchAnimationContainerView
                                                                                     attribute:NSLayoutAttributeCenterY
                                                                                    multiplier:3.0/4.0
                                                                                      constant:0];
                
                [NSLayoutConstraint activateConstraints:@[widthConstraint, heightConstraint, centerXConstraint, centerYConstraint]];
                
                launchAnimationStart = [NSDate date];
            }
            
            return;
        }
    }
    
    if (launchAnimationContainerView)
    {
        NSTimeInterval duration = [[NSDate date] timeIntervalSinceDate:launchAnimationStart];
        NSLog(@"[AppDelegate] LaunchAnimation was shown for %.3fms", duration * 1000);

        // Track it on our analytics
        [[Analytics sharedInstance] trackLaunchScreenDisplayDuration:duration];

        // TODO: Send durationMs to Piwik
        // Such information should be the same on all platforms
        
        [launchAnimationContainerView removeFromSuperview];
        launchAnimationContainerView = nil;
    }
}

- (void)enableCallKit:(BOOL)enable forCallManager:(MXCallManager *)callManager
{
    if (enable)
    {
        // Create adapter for Riot
        MXCallKitConfiguration *callKitConfiguration = [[MXCallKitConfiguration alloc] init];
        callKitConfiguration.iconName = @"riot_icon_callkit";
        MXCallKitAdapter *callKitAdapter = [[MXCallKitAdapter alloc] initWithConfiguration:callKitConfiguration];
        
        id<MXCallAudioSessionConfigurator> audioSessionConfigurator;
        
#ifdef CALL_STACK_JINGLE
        audioSessionConfigurator = [[MXJingleCallAudioSessionConfigurator alloc] init];
#endif
        
        callKitAdapter.audioSessionConfigurator = audioSessionConfigurator;
        
        callManager.callKitAdapter = callKitAdapter;
    }
    else
    {
        callManager.callKitAdapter = nil;
    }
}

- (void)enableLocalNotificationsFromMatrixSession:(MXSession*)mxSession
{
    // Prepare listener block.
    MXWeakify(self);
    MXOnNotification notificationListenerBlock = ^(MXEvent *event, MXRoomState *roomState, MXPushRule *rule) {
        MXStrongifyAndReturnIfNil(self);
        
        // Ignore this event if the app is not running in background.
        if ([[UIApplication sharedApplication] applicationState] != UIApplicationStateBackground)
        {
            return;
        }

        // If the app is doing an initial sync, ignore all events from which we
        // did not receive a notification from APNS/PushKit
        if (!mxSession.isEventStreamInitialised && !self->incomingPushPayloads[event.eventId])
        {
            NSLog(@"[AppDelegate][Push] enableLocalNotificationsFromMatrixSession: Initial sync in progress. Ignore event %@", event.eventId);
            return;
        }

        // Sanity check
        if (event.eventId && event.roomId && rule)
        {
            NSLog(@"[AppDelegate][Push] enableLocalNotificationsFromMatrixSession: got event %@ to notify", event.eventId);

            // Check whether this event corresponds to a pending push for this session.
            NSUInteger index = [self.incomingPushEventIds[@(mxSession.hash)] indexOfObject:event.eventId];
            if (index != NSNotFound)
            {
                // Remove it from the pending list.
                [self.incomingPushEventIds[@(mxSession.hash)] removeObjectAtIndex:index];
            }
            
            // Add it to the list of the events to notify.
            [self->eventsToNotify[@(mxSession.hash)] addObject:@{
                                                           @"event_id": event.eventId,
                                                           @"room_id": event.roomId,
                                                           @"push_rule": rule
                                                           }];
        }
        else
        {
            NSLog(@"[AppDelegate][Push] enableLocalNotificationsFromMatrixSession: WARNING: wrong event to notify %@ %@ %@", event, event.roomId, rule);
        }
    };
    
    eventsToNotify[@(mxSession.hash)] = [NSMutableArray array];
    [mxSession.notificationCenter listenToNotifications:notificationListenerBlock];
    notificationListenerBlocks[@(mxSession.hash)] = notificationListenerBlock;
}

- (void)disableLocalNotificationsFromMatrixSession:(MXSession*)mxSession
{
    // Stop listening to notification of this session
    [mxSession.notificationCenter removeListener:notificationListenerBlocks[@(mxSession.hash)]];
    [notificationListenerBlocks removeObjectForKey:@(mxSession.hash)];
    [eventsToNotify removeObjectForKey:@(mxSession.hash)];
}

#pragma mark -

/**
 Check the existence of device id.
 */
- (void)checkDeviceId:(MXSession*)mxSession
{
    // In case of the app update for the e2e encryption, the app starts with
    // no device id provided by the homeserver.
    // Ask the user to login again in order to enable e2e. Ask it once
    if (!isErrorNotificationSuspended && ![[NSUserDefaults standardUserDefaults] boolForKey:@"deviceIdAtStartupChecked"])
    {
        [[NSUserDefaults standardUserDefaults] setBool:YES forKey:@"deviceIdAtStartupChecked"];
        
        // Check if there is a device id
        if (!mxSession.matrixRestClient.credentials.deviceId)
        {
            NSLog(@"WARNING: The user has no device. Prompt for login again");
            
            NSString *msg = NSLocalizedStringFromTable(@"e2e_enabling_on_app_update", @"Vector", nil);
            
            __weak typeof(self) weakSelf = self;
            [_errorNotification dismissViewControllerAnimated:NO completion:nil];
            _errorNotification = [UIAlertController alertControllerWithTitle:nil message:msg preferredStyle:UIAlertControllerStyleAlert];
            
            [_errorNotification addAction:[UIAlertAction actionWithTitle:[NSBundle mxk_localizedStringForKey:@"later"]
                                                                   style:UIAlertActionStyleDefault
                                                                 handler:^(UIAlertAction * action) {
                                                                     
                                                                     if (weakSelf)
                                                                     {
                                                                         typeof(self) self = weakSelf;
                                                                         self->_errorNotification = nil;
                                                                     }
                                                                     
                                                                 }]];
            
            [_errorNotification addAction:[UIAlertAction actionWithTitle:[NSBundle mxk_localizedStringForKey:@"ok"]
                                                                   style:UIAlertActionStyleDefault
                                                                 handler:^(UIAlertAction * action) {
                                                                     
                                                                     if (weakSelf)
                                                                     {
                                                                         typeof(self) self = weakSelf;
                                                                         self->_errorNotification = nil;
                                                                         
                                                                         [self logoutWithConfirmation:NO completion:nil];
                                                                     }
                                                                     
                                                                 }]];
            
            // Prompt the user
            [_errorNotification mxk_setAccessibilityIdentifier:@"AppDelegateErrorAlert"];
            [self showNotificationAlert:_errorNotification];
        }
    }
}

#pragma mark - Matrix Accounts handling

- (void)enableInAppNotificationsForAccount:(MXKAccount*)account
{
    if (account.mxSession)
    {
        if (account.enableInAppNotifications)
        {
            // Build MXEvent -> NSString formatter
            EventFormatter *eventFormatter = [[EventFormatter alloc] initWithMatrixSession:account.mxSession];
            eventFormatter.isForSubtitle = YES;
            
            [account listenToNotifications:^(MXEvent *event, MXRoomState *roomState, MXPushRule *rule) {
                
                // Check conditions to display this notification
                if (![self.visibleRoomId isEqualToString:event.roomId]
                    && !self.window.rootViewController.presentedViewController)
                {
                    MXKEventFormatterError error;
                    NSString* messageText = [eventFormatter stringFromEvent:event withRoomState:roomState error:&error];
                    if (messageText.length && (error == MXKEventFormatterErrorNone))
                    {
                        // Removing existing notification (if any)
                        if (self.mxInAppNotification)
                        {
                            [self.mxInAppNotification dismissViewControllerAnimated:NO completion:nil];
                        }
                        
                        // Check whether tweak is required
                        for (MXPushRuleAction *ruleAction in rule.actions)
                        {
                            if (ruleAction.actionType == MXPushRuleActionTypeSetTweak)
                            {
                                if ([[ruleAction.parameters valueForKey:@"set_tweak"] isEqualToString:@"sound"])
                                {
                                    // Play message sound
                                    AudioServicesPlaySystemSound(_messageSound);
                                }
                            }
                        }
                        
                        MXRoomSummary *roomSummary = [account.mxSession roomSummaryWithRoomId:event.roomId];
                        
                        __weak typeof(self) weakSelf = self;
                        self.mxInAppNotification = [UIAlertController alertControllerWithTitle:roomSummary.displayname
                                                                                       message:messageText
                                                                                preferredStyle:UIAlertControllerStyleAlert];
                        
                        [self.mxInAppNotification addAction:[UIAlertAction actionWithTitle:[NSBundle mxk_localizedStringForKey:@"cancel"]
                                                                                     style:UIAlertActionStyleCancel
                                                                                   handler:^(UIAlertAction * action) {
                                                                                       
                                                                                       if (weakSelf)
                                                                                       {
                                                                                           typeof(self) self = weakSelf;
                                                                                           self.mxInAppNotification = nil;
                                                                                           [account updateNotificationListenerForRoomId:event.roomId ignore:YES];
                                                                                       }
                                                                                       
                                                                                   }]];
                        
                        [self.mxInAppNotification addAction:[UIAlertAction actionWithTitle:NSLocalizedStringFromTable(@"view", @"Vector", nil)
                                                                                     style:UIAlertActionStyleDefault
                                                                                   handler:^(UIAlertAction * action) {
                                                                                       
                                                                                       if (weakSelf)
                                                                                       {
                                                                                           typeof(self) self = weakSelf;
                                                                                           self.mxInAppNotification = nil;
                                                                                           // Show the room
                                                                                           [self showRoom:event.roomId andEventId:nil withMatrixSession:account.mxSession];
                                                                                       }
                                                                                       
                                                                                   }]];
                        
                        [self.window.rootViewController presentViewController:self.mxInAppNotification animated:YES completion:nil];
                    }
                }
            }];
        }
        else
        {
            [account removeNotificationListener];
        }
    }
    
    if (self.mxInAppNotification)
    {
        [self.mxInAppNotification dismissViewControllerAnimated:NO completion:nil];
        self.mxInAppNotification = nil;
    }
}

- (void)selectMatrixAccount:(void (^)(MXKAccount *selectedAccount))onSelection
{
    NSArray *mxAccounts = [MXKAccountManager sharedManager].activeAccounts;
    
    if (mxAccounts.count == 1)
    {
        if (onSelection)
        {
            onSelection(mxAccounts.firstObject);
        }
    }
    else if (mxAccounts.count > 1)
    {
        [accountPicker dismissViewControllerAnimated:NO completion:nil];
        
        accountPicker = [UIAlertController alertControllerWithTitle:[NSBundle mxk_localizedStringForKey:@"select_account"] message:nil preferredStyle:UIAlertControllerStyleActionSheet];
        
        __weak typeof(self) weakSelf = self;
        for(MXKAccount *account in mxAccounts)
        {
            [accountPicker addAction:[UIAlertAction actionWithTitle:account.mxCredentials.userId
                                                              style:UIAlertActionStyleDefault
                                                            handler:^(UIAlertAction * action) {
                                                                
                                                                if (weakSelf)
                                                                {
                                                                    typeof(self) self = weakSelf;
                                                                    self->accountPicker = nil;
                                                                    
                                                                    if (onSelection)
                                                                    {
                                                                        onSelection(account);
                                                                    }
                                                                }
                                                                
                                                            }]];
        }
        
        [accountPicker addAction:[UIAlertAction actionWithTitle:[NSBundle mxk_localizedStringForKey:@"cancel"]
                                                          style:UIAlertActionStyleCancel
                                                        handler:^(UIAlertAction * action) {
                                                            
                                                            if (weakSelf)
                                                            {
                                                                typeof(self) self = weakSelf;
                                                                self->accountPicker = nil;
                                                                
                                                                if (onSelection)
                                                                {
                                                                    onSelection(nil);
                                                                }
                                                            }
                                                            
                                                        }]];
        
        [self showNotificationAlert:accountPicker];
    }
}

#pragma mark - Matrix Rooms handling

- (void)showRoom:(NSString*)roomId andEventId:(NSString*)eventId withMatrixSession:(MXSession*)mxSession
{
    [self restoreInitialDisplay:^{
        
        // Select room to display its details (dispatch this action in order to let TabBarController end its refresh)
        [_masterTabBarController selectRoomWithId:roomId andEventId:eventId inMatrixSession:mxSession];
        
    }];
}

- (void)showRoomPreview:(RoomPreviewData*)roomPreviewData
{
    [self restoreInitialDisplay:^{
        
        [_masterTabBarController showRoomPreview:roomPreviewData];
        
    }];
}

- (void)setVisibleRoomId:(NSString *)roomId
{
    if (roomId)
    {
        // Enable inApp notification for this room in all existing accounts.
        NSArray *mxAccounts = [MXKAccountManager sharedManager].accounts;
        for (MXKAccount *account in mxAccounts)
        {
            [account updateNotificationListenerForRoomId:roomId ignore:NO];
        }
    }
    
    _visibleRoomId = roomId;
}

- (void)createDirectChatWithUserId:(NSString*)userId completion:(void (^)(void))completion
{
    // Handle here potential multiple accounts
    [self selectMatrixAccount:^(MXKAccount *selectedAccount) {
        
        MXSession *mxSession = selectedAccount.mxSession;
        
        if (mxSession)
        {
            // Create a new room by inviting the other user only if it is defined and not oneself
            NSArray *invite = ((userId && ![mxSession.myUser.userId isEqualToString:userId]) ? @[userId] : nil);
            
            [mxSession createRoom:nil
                       visibility:kMXRoomDirectoryVisibilityPrivate
                        roomAlias:nil
                            topic:nil
                           invite:invite
                       invite3PID:nil
                         isDirect:(invite.count != 0)
                           preset:kMXRoomPresetTrustedPrivateChat
                          success:^(MXRoom *room) {
                              
                              // Open created room
                              [self showRoom:room.roomId andEventId:nil withMatrixSession:mxSession];
                              
                              if (completion)
                              {
                                  completion();
                              }
                              
                          }
                          failure:^(NSError *error) {
                              
                              NSLog(@"[AppDelegate] Create direct chat failed");
                              //Alert user
                              [self showErrorAsAlert:error];
                              
                              if (completion)
                              {
                                  completion();
                              }
                              
                          }];
        }
        else if (completion)
        {
            completion();
        }
        
    }];
}

- (void)startDirectChatWithUserId:(NSString*)userId completion:(void (^)(void))completion
{
    // Handle here potential multiple accounts
    [self selectMatrixAccount:^(MXKAccount *selectedAccount) {
        
        MXSession *mxSession = selectedAccount.mxSession;
        
        if (mxSession)
        {
            MXRoom *directRoom = [mxSession directJoinedRoomWithUserId:userId];
            
            // if the room exists
            if (directRoom)
            {
                // open it
                [self showRoom:directRoom.roomId andEventId:nil withMatrixSession:mxSession];
                
                if (completion)
                {
                    completion();
                }
            }
            else
            {
                [self createDirectChatWithUserId:userId completion:completion];
            }
        }
        else if (completion)
        {
            completion();
        }
        
    }];
}

#pragma mark - Contacts handling

- (void)showContact:(MXKContact*)contact
{
    [self restoreInitialDisplay:^{

        [self.masterTabBarController selectContact:contact];

    }];
}

- (void)refreshLocalContacts
{
    // Check whether the application is allowed to access the local contacts.
    if ([CNContactStore authorizationStatusForEntityType:CNEntityTypeContacts] == CNAuthorizationStatusAuthorized)
    {
        // Check the user permission for syncing local contacts. This permission was handled independently on previous application version.
        if (![MXKAppSettings standardAppSettings].syncLocalContacts)
        {
            // Check whether it was not requested yet.
            if (![MXKAppSettings standardAppSettings].syncLocalContactsPermissionRequested)
            {
                [MXKAppSettings standardAppSettings].syncLocalContactsPermissionRequested = YES;
                
                UIViewController *viewController = self.window.rootViewController.presentedViewController;
                if (!viewController)
                {
                    viewController = self.window.rootViewController;
                }
                
                [MXKContactManager requestUserConfirmationForLocalContactsSyncInViewController:viewController completionHandler:^(BOOL granted) {
                    
                    if (granted)
                    {
                        // Allow local contacts sync in order to discover matrix users.
                        [MXKAppSettings standardAppSettings].syncLocalContacts = YES;
                    }
                    
                }];
            }
        }
        
        // Refresh the local contacts list.
        [[MXKContactManager sharedManager] refreshLocalContacts];
    }
}

#pragma mark - Matrix Groups handling

- (void)showGroup:(MXGroup*)group withMatrixSession:(MXSession*)mxSession
{
    [self restoreInitialDisplay:^{
        
        // Select group to display its details (dispatch this action in order to let TabBarController end its refresh)
        [_masterTabBarController selectGroup:group inMatrixSession:mxSession];
        
    }];
}

#pragma mark - MXKCallViewControllerDelegate

- (void)dismissCallViewController:(MXKCallViewController *)callViewController completion:(void (^)(void))completion
{
    if (currentCallViewController && callViewController == currentCallViewController)
    {
        if (callViewController.isBeingPresented)
        {
            // Here the presentation of the call view controller is in progress
            // Postpone the dismiss
            dispatch_after(dispatch_time(DISPATCH_TIME_NOW, (int64_t)(0.3 * NSEC_PER_SEC)), dispatch_get_main_queue(), ^{
                [self dismissCallViewController:callViewController completion:completion];
            });
        }
        // Check whether the call view controller is actually presented
        else if (callViewController.presentingViewController)
        {
            BOOL callIsEnded = (callViewController.mxCall.state == MXCallStateEnded);
            NSLog(@"Call view controller is dismissed (%d)", callIsEnded);
            
            [callViewController dismissViewControllerAnimated:YES completion:^{
                
                if (!callIsEnded)
                {
                    NSString *btnTitle = [NSString stringWithFormat:NSLocalizedStringFromTable(@"active_call_details", @"Vector", nil), callViewController.callerNameLabel.text];
                    [self addCallStatusBar:btnTitle];
                }
                
                if (completion)
                {
                    completion();
                }
                
            }];
            
            if (callIsEnded)
            {
                [self removeCallStatusBar];
                
                // Release properly
                [currentCallViewController destroy];
                currentCallViewController = nil;
            }
        }
        else if (_callStatusBarWindow)
        {
            // Here the call view controller was not presented.
            NSLog(@"Call view controller was not presented");
            
            // Workaround to manage the "back to call" banner: present temporarily the call screen.
            // This will correctly manage the navigation bar layout.
            [self presentCallViewController:YES completion:^{
                
                [self dismissCallViewController:currentCallViewController completion:completion];
                
            }];
        }
    }
}

#pragma mark - Jitsi call

- (void)displayJitsiViewControllerWithWidget:(Widget*)jitsiWidget andVideo:(BOOL)video
{
    if (!_jitsiViewController && !currentCallViewController)
    {
        _jitsiViewController = [JitsiViewController jitsiViewController];

        [_jitsiViewController openWidget:jitsiWidget withVideo:video success:^{

            _jitsiViewController.delegate = self;
            [self presentJitsiViewController:nil];
        
        } failure:^(NSError *error) {

            _jitsiViewController = nil;

            [self showAlertWithTitle:nil message:NSLocalizedStringFromTable(@"call_jitsi_error", @"Vector", nil)];
        }];
    }
    else
    {
        [self showAlertWithTitle:nil message:NSLocalizedStringFromTable(@"call_already_displayed", @"Vector", nil)];
    }
}

- (void)presentJitsiViewController:(void (^)(void))completion
{
    [self removeCallStatusBar];

    if (_jitsiViewController)
    {
        if (self.window.rootViewController.presentedViewController)
        {
            [self.window.rootViewController.presentedViewController presentViewController:_jitsiViewController animated:YES completion:completion];
        }
        else
        {
            [self.window.rootViewController presentViewController:_jitsiViewController animated:YES completion:completion];
        }
    }
}

- (void)jitsiViewController:(JitsiViewController *)jitsiViewController dismissViewJitsiController:(void (^)(void))completion
{
    if (jitsiViewController == _jitsiViewController)
    {
        [_jitsiViewController dismissViewControllerAnimated:YES completion:completion];
        _jitsiViewController = nil;

        [self removeCallStatusBar];
    }
}

- (void)jitsiViewController:(JitsiViewController *)jitsiViewController goBackToApp:(void (^)(void))completion
{
    if (jitsiViewController == _jitsiViewController)
    {
        [_jitsiViewController dismissViewControllerAnimated:YES completion:^{

            MXRoom *room = [_jitsiViewController.widget.mxSession roomWithRoomId:_jitsiViewController.widget.roomId];
            NSString *btnTitle = [NSString stringWithFormat:NSLocalizedStringFromTable(@"active_call_details", @"Vector", nil), room.summary.displayname];
            [self addCallStatusBar:btnTitle];

            if (completion)
            {
                completion();
            }
        }];
    }
}


#pragma mark - Call status handling

- (void)addCallStatusBar:(NSString*)buttonTitle
{
    // Add a call status bar
    CGSize topBarSize = CGSizeMake([[UIScreen mainScreen] bounds].size.width, CALL_STATUS_BAR_HEIGHT);
    
    _callStatusBarWindow = [[UIWindow alloc] initWithFrame:CGRectMake(0, 0, topBarSize.width, topBarSize.height)];
    _callStatusBarWindow.windowLevel = UIWindowLevelStatusBar;
    
    // Create statusBarButton
    _callStatusBarButton = [UIButton buttonWithType:UIButtonTypeCustom];
    _callStatusBarButton.frame = CGRectMake(0, 0, topBarSize.width, topBarSize.height);
    
    [_callStatusBarButton setTitle:buttonTitle forState:UIControlStateNormal];
    [_callStatusBarButton setTitle:buttonTitle forState:UIControlStateHighlighted];
    _callStatusBarButton.titleLabel.textColor = ThemeService.shared.theme.backgroundColor;
    
    if ([UIFont respondsToSelector:@selector(systemFontOfSize:weight:)])
    {
        _callStatusBarButton.titleLabel.font = [UIFont systemFontOfSize:17 weight:UIFontWeightMedium];
    }
    else
    {
        _callStatusBarButton.titleLabel.font = [UIFont boldSystemFontOfSize:17];
    }
    
    [_callStatusBarButton setBackgroundColor:ThemeService.shared.theme.tintColor];
    [_callStatusBarButton addTarget:self action:@selector(onCallStatusBarButtonPressed) forControlEvents:UIControlEventTouchUpInside];
    
    // Place button into the new window
    [_callStatusBarButton setTranslatesAutoresizingMaskIntoConstraints:NO];
    [_callStatusBarWindow addSubview:_callStatusBarButton];
    
    // Force callStatusBarButton to fill the window (to handle auto-layout in case of screen rotation)
    NSLayoutConstraint *widthConstraint = [NSLayoutConstraint constraintWithItem:_callStatusBarButton
                                                                       attribute:NSLayoutAttributeWidth
                                                                       relatedBy:NSLayoutRelationEqual
                                                                          toItem:_callStatusBarWindow
                                                                       attribute:NSLayoutAttributeWidth
                                                                      multiplier:1.0
                                                                        constant:0];
    
    NSLayoutConstraint *heightConstraint = [NSLayoutConstraint constraintWithItem:_callStatusBarButton
                                                                        attribute:NSLayoutAttributeHeight
                                                                        relatedBy:NSLayoutRelationEqual
                                                                           toItem:_callStatusBarWindow
                                                                        attribute:NSLayoutAttributeHeight
                                                                       multiplier:1.0
                                                                         constant:0];
    
    [NSLayoutConstraint activateConstraints:@[widthConstraint, heightConstraint]];
    
    _callStatusBarWindow.hidden = NO;
    [self statusBarDidChangeFrame];
    
    // We need to listen to the system status bar size change events to refresh the root controller frame.
    // Else the navigation bar position will be wrong.
    [[NSNotificationCenter defaultCenter] addObserver:self
                                             selector:@selector(statusBarDidChangeFrame)
                                                 name:UIApplicationDidChangeStatusBarFrameNotification
                                               object:nil];
}

- (void)removeCallStatusBar
{
    if (_callStatusBarWindow)
    {
        // No more need to listen to system status bar changes
        [[NSNotificationCenter defaultCenter] removeObserver:self name:UIApplicationDidChangeStatusBarFrameNotification object:nil];
        
        // Hide & destroy it
        _callStatusBarWindow.hidden = YES;
        [_callStatusBarButton removeFromSuperview];
        _callStatusBarButton = nil;
        _callStatusBarWindow = nil;
        
        [self statusBarDidChangeFrame];
    }
}

- (void)onCallStatusBarButtonPressed
{
    if (currentCallViewController)
    {
        [self presentCallViewController:YES completion:nil];
    }
    else if (_jitsiViewController)
    {
        [self presentJitsiViewController:nil];
    }
}

- (void)presentCallViewController:(BOOL)animated completion:(void (^)(void))completion
{
    [self removeCallStatusBar];
    
    if (currentCallViewController)
    {
        if (self.window.rootViewController.presentedViewController)
        {
            [self.window.rootViewController.presentedViewController presentViewController:currentCallViewController animated:animated completion:completion];
        }
        else
        {
            [self.window.rootViewController presentViewController:currentCallViewController animated:animated completion:completion];
        }
    }
}

- (void)statusBarDidChangeFrame
{
    UIApplication *app = [UIApplication sharedApplication];
    UIViewController *rootController = app.keyWindow.rootViewController;
    
    // Refresh the root view controller frame
    CGRect rootControllerFrame = [[UIScreen mainScreen] bounds];
    
    if (_callStatusBarWindow)
    {
        UIInterfaceOrientation statusBarOrientation = [UIApplication sharedApplication].statusBarOrientation;
        
        switch (statusBarOrientation)
        {
            case UIInterfaceOrientationLandscapeLeft:
            {
                _callStatusBarWindow.frame = CGRectMake(-rootControllerFrame.size.width / 2, -CALL_STATUS_BAR_HEIGHT / 2, rootControllerFrame.size.width, CALL_STATUS_BAR_HEIGHT);
                _callStatusBarWindow.transform = CGAffineTransformMake(0, -1, 1, 0, CALL_STATUS_BAR_HEIGHT / 2, rootControllerFrame.size.width / 2);
                break;
            }
            case UIInterfaceOrientationLandscapeRight:
            {
                _callStatusBarWindow.frame = CGRectMake(-rootControllerFrame.size.width / 2, -CALL_STATUS_BAR_HEIGHT / 2, rootControllerFrame.size.width, CALL_STATUS_BAR_HEIGHT);
                _callStatusBarWindow.transform = CGAffineTransformMake(0, 1, -1, 0, rootControllerFrame.size.height - CALL_STATUS_BAR_HEIGHT / 2, rootControllerFrame.size.width / 2);
                break;
            }
            default:
            {
                _callStatusBarWindow.transform = CGAffineTransformIdentity;
                _callStatusBarWindow.frame = CGRectMake(0, 0, rootControllerFrame.size.width, CALL_STATUS_BAR_HEIGHT);
                break;
            }
        }
        
        // Apply the vertical offset due to call status bar
        rootControllerFrame.origin.y = CALL_STATUS_BAR_HEIGHT;
        rootControllerFrame.size.height -= CALL_STATUS_BAR_HEIGHT;
    }
    
    rootController.view.frame = rootControllerFrame;
    if (rootController.presentedViewController)
    {
        rootController.presentedViewController.view.frame = rootControllerFrame;
    }
    [rootController.view setNeedsLayout];
}

#pragma mark - SplitViewController delegate

- (nullable UIViewController *)splitViewController:(UISplitViewController *)splitViewController separateSecondaryViewControllerFromPrimaryViewController:(UIViewController *)primaryViewController
{
    // Return the top view controller of the master navigation controller, if it is a navigation controller itself.
    UIViewController *topViewController = _masterNavigationController.topViewController;
    if ([topViewController isKindOfClass:UINavigationController.class])
    {
        return topViewController;
    }
    
    // Else return the default empty details view controller from the storyboard.
    // Be sure that the primary is then visible too.
    if (splitViewController.displayMode == UISplitViewControllerDisplayModePrimaryHidden)
    {
        splitViewController.preferredDisplayMode = UISplitViewControllerDisplayModeAllVisible;
    }
    UIStoryboard *storyboard = [UIStoryboard storyboardWithName:@"Main" bundle:[NSBundle mainBundle]];
    UIViewController *emptyDetailsViewController = [storyboard instantiateViewControllerWithIdentifier:@"EmptyDetailsViewControllerStoryboardId"];
    emptyDetailsViewController.view.backgroundColor = ThemeService.shared.theme.backgroundColor;
    return emptyDetailsViewController;
}

- (BOOL)splitViewController:(UISplitViewController *)splitViewController collapseSecondaryViewController:(UIViewController *)secondaryViewController ontoPrimaryViewController:(UIViewController *)primaryViewController
{
    if (!self.masterTabBarController.currentRoomViewController && !self.masterTabBarController.currentContactDetailViewController && !self.masterTabBarController.currentGroupDetailViewController)
    {
        // Return YES to indicate that we have handled the collapse by doing nothing; the secondary controller will be discarded.
        return YES;
    }
    else
    {
        return NO;
    }
}

- (BOOL)splitViewController:(UISplitViewController *)svc shouldHideViewController:(UIViewController *)vc inOrientation:(UIInterfaceOrientation)orientation
{
    // oniPad devices, force to display the primary and the secondary viewcontroller
    // to avoid empty room View Controller in portrait orientation
    // else, the user cannot select a room
    return NO;
}

#pragma mark - Status Bar Tap handling

- (void)touchesBegan:(NSSet *)touches withEvent:(UIEvent *)event
{
    [super touchesBegan:touches withEvent:event];
    
    UITouch *touch = [touches anyObject];
    CGPoint point = [touch locationInView:self.window];
    
    CGRect statusBarFrame = [UIApplication sharedApplication].statusBarFrame;
    
    if (CGRectContainsPoint(statusBarFrame, point))
    {
        [[NSNotificationCenter defaultCenter] postNotificationName:kAppDelegateDidTapStatusBarNotification object:nil];
    }
}

#pragma mark - No call support
/**
 Display a "Call not supported" alert when the session receives a call invitation.
 
 @param mxSession the session to spy
 */
- (void)enableNoVoIPOnMatrixSession:(MXSession*)mxSession
{
    // Listen to call events
    callEventsListeners[@(mxSession.hash)] =
    [mxSession listenToEventsOfTypes:@[
                                       kMXEventTypeStringCallInvite,
                                       kMXEventTypeStringCallCandidates,
                                       kMXEventTypeStringCallAnswer,
                                       kMXEventTypeStringCallHangup
                                       ]
                             onEvent:^(MXEvent *event, MXTimelineDirection direction, id customObject) {
                                 
                                 if (MXTimelineDirectionForwards == direction)
                                 {
                                     switch (event.eventType)
                                     {
                                         case MXEventTypeCallInvite:
                                         {
                                             if (noCallSupportAlert)
                                             {
                                                 [noCallSupportAlert dismissViewControllerAnimated:NO completion:nil];
                                             }
                                             
                                             MXCallInviteEventContent *callInviteEventContent = [MXCallInviteEventContent modelFromJSON:event.content];
                                             
                                             // Sanity and invite expiration checks
                                             if (!callInviteEventContent || event.age >= callInviteEventContent.lifetime)
                                             {
                                                 return;
                                             }
                                             
                                             MXUser *caller = [mxSession userWithUserId:event.sender];
                                             NSString *callerDisplayname = caller.displayname;
                                             if (!callerDisplayname.length)
                                             {
                                                 callerDisplayname = event.sender;
                                             }
                                             
                                             NSString *appDisplayName = [[NSBundle mainBundle] infoDictionary][@"CFBundleDisplayName"];
                                             
                                             NSString *message = [NSString stringWithFormat:NSLocalizedStringFromTable(@"no_voip", @"Vector", nil), callerDisplayname, appDisplayName];
                                             
                                             noCallSupportAlert = [UIAlertController alertControllerWithTitle:NSLocalizedStringFromTable(@"no_voip_title", @"Vector", nil)
                                                                                                      message:message
                                                                                               preferredStyle:UIAlertControllerStyleAlert];
                                             
                                             __weak typeof(self) weakSelf = self;
                                             
                                             [noCallSupportAlert addAction:[UIAlertAction actionWithTitle:[NSBundle mxk_localizedStringForKey:@"ignore"]
                                                                                                    style:UIAlertActionStyleDefault
                                                                                                  handler:^(UIAlertAction * action) {
                                                                                                      
                                                                                                      if (weakSelf)
                                                                                                      {
                                                                                                          typeof(self) self = weakSelf;
                                                                                                          self->noCallSupportAlert = nil;
                                                                                                      }
                                                                                                      
                                                                                                  }]];
                                             
                                             [noCallSupportAlert addAction:[UIAlertAction actionWithTitle:[NSBundle mxk_localizedStringForKey:@"reject_call"]
                                                                                                    style:UIAlertActionStyleDefault
                                                                                                  handler:^(UIAlertAction * action) {
                                                                                                      
                                                                                                      // Reject the call by sending the hangup event
                                                                                                      NSDictionary *content = @{
                                                                                                                                @"call_id": callInviteEventContent.callId,
                                                                                                                                @"version": @(0)
                                                                                                                                };
                                                                                                      
                                                                                                      [mxSession.matrixRestClient sendEventToRoom:event.roomId eventType:kMXEventTypeStringCallHangup content:content txnId:nil success:nil failure:^(NSError *error) {
                                                                                                          NSLog(@"[AppDelegate] enableNoVoIPOnMatrixSession: ERROR: Cannot send m.call.hangup event.");
                                                                                                      }];
                                                                                                      
                                                                                                      if (weakSelf)
                                                                                                      {
                                                                                                          typeof(self) self = weakSelf;
                                                                                                          self->noCallSupportAlert = nil;
                                                                                                      }
                                                                                                      
                                                                                                  }]];
                                             
                                             [self showNotificationAlert:noCallSupportAlert];
                                             break;
                                         }
                                             
                                         case MXEventTypeCallAnswer:
                                         case MXEventTypeCallHangup:
                                             // The call has ended. The alert is no more needed.
                                             if (noCallSupportAlert)
                                             {
                                                 [noCallSupportAlert dismissViewControllerAnimated:YES completion:nil];
                                                 noCallSupportAlert = nil;
                                             }
                                             break;
                                             
                                         default:
                                             break;
                                     }
                                 }
                                 
                             }];
    
}

- (void)disableNoVoIPOnMatrixSession:(MXSession*)mxSession
{
    // Stop listening to the call events of this session 
    [mxSession removeListener:callEventsListeners[@(mxSession.hash)]];
    [callEventsListeners removeObjectForKey:@(mxSession.hash)];
}

#pragma mark - Incoming room key requests handling

- (void)enableRoomKeyRequestObserver:(MXSession*)mxSession
{
    roomKeyRequestObserver =
    [[NSNotificationCenter defaultCenter] addObserverForName:kMXCryptoRoomKeyRequestNotification
                                                      object:mxSession.crypto
                                                       queue:[NSOperationQueue mainQueue]
                                                  usingBlock:^(NSNotification *notif)
     {
         [self checkPendingRoomKeyRequestsInSession:mxSession];
     }];

    roomKeyRequestCancellationObserver  =
    [[NSNotificationCenter defaultCenter] addObserverForName:kMXCryptoRoomKeyRequestCancellationNotification
                                                      object:mxSession.crypto
                                                       queue:[NSOperationQueue mainQueue]
                                                  usingBlock:^(NSNotification *notif)
     {
         [self checkPendingRoomKeyRequestsInSession:mxSession];
     }];
}

- (void)disableRoomKeyRequestObserver:(MXSession*)mxSession
{
    if (roomKeyRequestObserver)
    {
        [[NSNotificationCenter defaultCenter] removeObserver:roomKeyRequestObserver];
        roomKeyRequestObserver = nil;
    }

    if (roomKeyRequestCancellationObserver)
    {
        [[NSNotificationCenter defaultCenter] removeObserver:roomKeyRequestCancellationObserver];
        roomKeyRequestCancellationObserver = nil;
    }
}

// Check if a key share dialog must be displayed for the given session
- (void)checkPendingRoomKeyRequestsInSession:(MXSession*)mxSession
{
    if ([UIApplication sharedApplication].applicationState != UIApplicationStateActive)
    {
        NSLog(@"[AppDelegate] checkPendingRoomKeyRequestsInSession called while the app is not active. Ignore it.");
        return;
    }

    [mxSession.crypto pendingKeyRequests:^(MXUsersDevicesMap<NSArray<MXIncomingRoomKeyRequest *> *> *pendingKeyRequests) {

        NSLog(@"[AppDelegate] checkPendingRoomKeyRequestsInSession: pendingKeyRequests.count: %@. Already displayed: %@",
              @(pendingKeyRequests.count),
              roomKeyRequestViewController ? @"YES" : @"NO");

        if (roomKeyRequestViewController)
        {
            // Check if the current RoomKeyRequestViewController is still valid
            MXSession *currentMXSession = roomKeyRequestViewController.mxSession;
            NSString *currentUser = roomKeyRequestViewController.device.userId;
            NSString *currentDevice = roomKeyRequestViewController.device.deviceId;

            NSArray<MXIncomingRoomKeyRequest *> *currentPendingRequest = [pendingKeyRequests objectForDevice:currentDevice forUser:currentUser];

            if (currentMXSession == mxSession && currentPendingRequest.count == 0)
            {
                NSLog(@"[AppDelegate] checkPendingRoomKeyRequestsInSession: Cancel current dialog");

                // The key request has been probably cancelled, remove the popup
                [roomKeyRequestViewController hide];
                roomKeyRequestViewController = nil;
            }
        }

        if (!roomKeyRequestViewController && pendingKeyRequests.count)
        {
            // Pick the first coming user/device pair
            NSString *userId = pendingKeyRequests.userIds.firstObject;
            NSString *deviceId = [pendingKeyRequests deviceIdsForUser:userId].firstObject;

            // Give the client a chance to refresh the device list
            [mxSession.crypto downloadKeys:@[userId] forceDownload:NO success:^(MXUsersDevicesMap<MXDeviceInfo *> *usersDevicesInfoMap) {

                MXDeviceInfo *deviceInfo = [usersDevicesInfoMap objectForDevice:deviceId forUser:userId];
                if (deviceInfo)
                {
                    BOOL wasNewDevice = (deviceInfo.verified == MXDeviceUnknown);

                    void (^openDialog)(void) = ^void()
                    {
                        NSLog(@"[AppDelegate] checkPendingRoomKeyRequestsInSession: Open dialog for %@", deviceInfo);

                        roomKeyRequestViewController = [[RoomKeyRequestViewController alloc] initWithDeviceInfo:deviceInfo wasNewDevice:wasNewDevice andMatrixSession:mxSession onComplete:^{

                            roomKeyRequestViewController = nil;

                            // Check next pending key request, if any
                            [self checkPendingRoomKeyRequests];
                        }];

                        [roomKeyRequestViewController show];
                    };

                    // If the device was new before, it's not any more.
                    if (wasNewDevice)
                    {
                        [mxSession.crypto setDeviceVerification:MXDeviceUnverified forDevice:deviceId ofUser:userId success:openDialog failure:nil];
                    }
                    else
                    {
                        openDialog();
                    }
                }
                else
                {
                    NSLog(@"[AppDelegate] checkPendingRoomKeyRequestsInSession: No details found for device %@:%@", userId, deviceId);

                    // Ignore this device to avoid to loop on it
                    [mxSession.crypto ignoreAllPendingKeyRequestsFromUser:userId andDevice:deviceId onComplete:^{
                        // And check next requests
                        [self checkPendingRoomKeyRequests];
                    }];
                }

            } failure:^(NSError *error) {
                // Retry later
                NSLog(@"[AppDelegate] checkPendingRoomKeyRequestsInSession: Failed to download device keys. Retry");
                [self checkPendingRoomKeyRequests];
            }];
        }
    }];
}

// Check all opened MXSessions for key share dialog 
- (void)checkPendingRoomKeyRequests
{
    for (MXSession *mxSession in mxSessionArray)
    {
        [self checkPendingRoomKeyRequestsInSession:mxSession];
    }
}

#pragma mark - GDPR consent

// Observe user GDPR consent not given
- (void)registerUserConsentNotGivenNotification
{
    [NSNotificationCenter.defaultCenter addObserverForName:kMXHTTPClientUserConsentNotGivenErrorNotification
                                                    object:nil
                                                     queue:[NSOperationQueue mainQueue]
                                                usingBlock:^(NSNotification *notification)
    {
        NSString *consentURI = notification.userInfo[kMXHTTPClientUserConsentNotGivenErrorNotificationConsentURIKey];
        if (consentURI
            && self.gdprConsentNotGivenAlertController.presentingViewController == nil
            && self.gdprConsentController.presentingViewController == nil)
        {
            self.gdprConsentNotGivenAlertController = nil;
            self.gdprConsentController = nil;
            
            UIViewController *presentingViewController = self.window.rootViewController.presentedViewController ?: self.window.rootViewController;
            
            __weak typeof(self) weakSelf = self;
            
            MXSession *mainSession = self.mxSessions.firstObject;
            NSString *homeServerName = mainSession.matrixRestClient.credentials.homeServerName;
            
            NSString *alertMessage = [NSString stringWithFormat:NSLocalizedStringFromTable(@"gdpr_consent_not_given_alert_message", @"Vector", nil), homeServerName];
            
            UIAlertController *alert = [UIAlertController alertControllerWithTitle:NSLocalizedStringFromTable(@"settings_term_conditions", @"Vector", nil)                                        
                                                                           message:alertMessage
                                                                    preferredStyle:UIAlertControllerStyleAlert];
            
            [alert addAction:[UIAlertAction actionWithTitle:NSLocalizedStringFromTable(@"gdpr_consent_not_given_alert_review_now_action", @"Vector", nil)
                                                      style:UIAlertActionStyleDefault
                                                    handler:^(UIAlertAction * action) {
                                                        
                                                        typeof(weakSelf) strongSelf = weakSelf;
                                                        
                                                        if (strongSelf)
                                                        {
                                                            [strongSelf presentGDPRConsentFromViewController:presentingViewController consentURI:consentURI];
                                                        }
                                                    }]];
            
            [alert addAction:[UIAlertAction actionWithTitle:NSLocalizedStringFromTable(@"later", @"Vector", nil)
                                                      style:UIAlertActionStyleCancel
                                                    handler:nil]];
            
            [presentingViewController presentViewController:alert animated:YES completion:nil];
            
            self.gdprConsentNotGivenAlertController = alert;
        }
    }];
}

- (void)presentGDPRConsentFromViewController:(UIViewController*)viewController consentURI:(NSString*)consentURI
{
    GDPRConsentViewController *gdprConsentViewController = [[GDPRConsentViewController alloc] initWithURL:consentURI];    
    
    UIBarButtonItem *closeBarButtonItem = [[UIBarButtonItem alloc] initWithTitle:[NSBundle mxk_localizedStringForKey:@"close"]
                                                                           style:UIBarButtonItemStylePlain
                                                                          target:self
                                                                          action:@selector(dismissGDPRConsent)];
    
    gdprConsentViewController.navigationItem.leftBarButtonItem = closeBarButtonItem;
    
    UINavigationController *navigationController = [[UINavigationController alloc] initWithRootViewController:gdprConsentViewController];
    
    [viewController presentViewController:navigationController animated:YES completion:nil];
    
    self.gdprConsentController = navigationController;
    
    gdprConsentViewController.delegate = self;
}

- (void)dismissGDPRConsent
{    
    [self.gdprConsentController dismissViewControllerAnimated:YES completion:nil];
}

#pragma mark - GDPRConsentViewControllerDelegate

- (void)gdprConsentViewControllerDidConsentToGDPRWithSuccess:(GDPRConsentViewController *)gdprConsentViewController
{
    MXSession *session = mxSessionArray.firstObject;

    // Leave the GDPR consent right now
    [self dismissGDPRConsent];

    // And create the room with riot bot in //
    self.onBoardingManager = [[OnBoardingManager alloc] initWithSession:session];
    
    MXWeakify(self);
    void (^createRiotBotDMcompletion)(void) = ^() {
        MXStrongifyAndReturnIfNil(self);

        self.onBoardingManager = nil;
    };
    
    [self.onBoardingManager createRiotBotDirectMessageIfNeededWithSuccess:^{
        createRiotBotDMcompletion();
    } failure:^(NSError * _Nonnull error) {
        createRiotBotDMcompletion();
    }];
}

#pragma mark - Settings

- (void)setupUserDefaults
{
    // Register "Riot-Defaults.plist" default values
    NSString* userDefaults = [[NSBundle mainBundle] objectForInfoDictionaryKey:@"UserDefaults"];
    NSString *defaultsPathFromApp = [[NSBundle mainBundle] pathForResource:userDefaults ofType:@"plist"];
    NSDictionary *defaults = [NSDictionary dictionaryWithContentsOfFile:defaultsPathFromApp];
    [[NSUserDefaults standardUserDefaults] registerDefaults:defaults];
    
    // Now use RiotSettings and NSUserDefaults to store `showDecryptedContentInNotifications` setting option
    // Migrate this information from main MXKAccount to RiotSettings, if value is not in UserDefaults
    
    if (!RiotSettings.shared.isShowDecryptedContentInNotificationsHasBeenSetOnce)
    {
        MXKAccount *currentAccount = [MXKAccountManager sharedManager].activeAccounts.firstObject;
        RiotSettings.shared.showDecryptedContentInNotifications = currentAccount.showDecryptedContentInNotifications;
    }
}

@end<|MERGE_RESOLUTION|>--- conflicted
+++ resolved
@@ -1154,9 +1154,9 @@
             UNUserNotificationCenter *center = [UNUserNotificationCenter currentNotificationCenter];
             [center setNotificationCategories:[[NSSet alloc] initWithArray:@[quickReplyCategory]]];
             [center setDelegate:self]; // commenting this out will fall back to using the same AppDelegate methods as the iOS 9 way of doing this
-            
+
             UNAuthorizationOptions authorizationOptions = (UNAuthorizationOptionAlert | UNAuthorizationOptionSound | UNAuthorizationOptionBadge);
-            
+
             // FIXME: Uncomment lines below when issue https://github.com/matrix-org/matrix-ios-kit/issues/533 will be done.
 //            // Authorize sending notifications without explicit permission (iOS 12+).
 //            // User can still disable Riot notifications later in settings or directly from a Riot notification.
@@ -1164,7 +1164,7 @@
 //            {
 //                authorizationOptions = authorizationOptions | UNAuthorizationOptionProvisional;
 //            }
-            
+
             [center requestAuthorizationWithOptions:authorizationOptions
                                   completionHandler:^(BOOL granted, NSError *error)
                                   { // code here is equivalent to self:application:didRegisterUserNotificationSettings:
@@ -1232,31 +1232,31 @@
     UNNotificationContent *content = notification.request.content;
     NSString *actionIdentifier = [response actionIdentifier];
     NSString *roomId = content.userInfo[@"room_id"];
-    
+
     if ([actionIdentifier isEqualToString:@"inline-reply"])
     {
         if ([response isKindOfClass:[UNTextInputNotificationResponse class]])
         {
             UNTextInputNotificationResponse *textInputNotificationResponse = (UNTextInputNotificationResponse *)response;
             NSString *responseText = [textInputNotificationResponse userText];
-            
+
             [self handleNotificationInlineReplyForRoomId:roomId withResponseText:responseText success:^(NSString *eventId) {
                 completionHandler();
             } failure:^(NSError *error) {
-                
+
                 UNMutableNotificationContent *failureNotificationContent = [[UNMutableNotificationContent alloc] init];
                 failureNotificationContent.userInfo = content.userInfo;
                 failureNotificationContent.body = NSLocalizedStringFromTable(@"room_event_failed_to_send", @"Vector", nil);
                 failureNotificationContent.threadIdentifier = roomId;
-                
+
                 NSString *uuid = [[NSUUID UUID] UUIDString];
                 UNNotificationRequest *failureNotificationRequest = [UNNotificationRequest requestWithIdentifier:uuid
                                                                                                          content:failureNotificationContent
                                                                                                          trigger:nil];
-                
+
                 [center addNotificationRequest:failureNotificationRequest withCompletionHandler:nil];
                 NSLog(@"[AppDelegate][Push] didReceiveNotificationResponse: error sending text message: %@", error);
-                
+
                 completionHandler();
             }];
         }
@@ -1283,21 +1283,23 @@
 - (void)application:(UIApplication *)application handleActionWithIdentifier:(NSString *)identifier forLocalNotification:(UILocalNotification *)notification withResponseInfo:(NSDictionary *)responseInfo completionHandler:(void (^)())completionHandler
 {
     NSString* roomId = notification.userInfo[@"room_id"];
-    
+
+    NSString* roomId = notification.userInfo[@"room_id"];
+
     if ([identifier isEqualToString: @"inline-reply"])
     {
         NSString* responseText = responseInfo[UIUserNotificationActionResponseTypedTextKey];
-        
+
         [self handleNotificationInlineReplyForRoomId:roomId withResponseText:responseText success:^(NSString *eventId) {
             completionHandler();
         } failure:^(NSError *error) {
-            
+
             UILocalNotification* failureNotification = [[UILocalNotification alloc] init];
             failureNotification.alertBody = NSLocalizedStringFromTable(@"room_event_failed_to_send", @"Vector", nil);
             failureNotification.userInfo = notification.userInfo;
             [[UIApplication sharedApplication] scheduleLocalNotification: failureNotification];
             NSLog(@"[AppDelegate][Push] handleActionWithIdentifier: error sending text message: %@", error);
-            
+
             completionHandler();
         }];
     }
@@ -1488,7 +1490,7 @@
     NSMutableArray *eventsArray = eventsToNotify[@(account.mxSession.hash)];
     
     NSMutableArray<NSString*> *redactedEventIds = [NSMutableArray array];
-    
+
     // Display a local notification for each event retrieved by the bg sync.
     for (NSUInteger index = 0; index < eventsArray.count; index++)
     {
@@ -1602,19 +1604,19 @@
                     }
                 }
             }
-            
+
             [self notificationBodyForEvent:event pushRule:rule inAccount:account onComplete:^(NSString *_Nullable notificationBody)
              {
                  if (notificationBody)
                  {
                      NSLog(@"[AppDelegate][Push] handleLocalNotificationsForAccount: Display notification for event %@", event.eventId);
-                     
+
                      // Printf style escape characters are stripped from the string prior to display;
                      // to include a percent symbol (%) in the message, use two percent symbols (%%).
                      // TODO: https://developer.apple.com/documentation/foundation/nsstring/1649585-localizedusernotificationstringf?language=objc
                      //  use this - maybe not necessary to replace %s
                      NSString *fixedNotificationBody = [notificationBody stringByReplacingOccurrencesOfString:@"%" withString:@"%%"];
-                     
+
                      if (@available(iOS 10, *))
                      {
                          UNMutableNotificationContent *notificationContent = [[UNMutableNotificationContent alloc] init];
@@ -1626,11 +1628,11 @@
                          {
                              notificationContent.sound = [UNNotificationSound soundNamed:soundName];
                          }
-                         
+
                          UNNotificationRequest *request = [UNNotificationRequest requestWithIdentifier:event.eventId
                                                                                                content:notificationContent
                                                                                                trigger:nil];
-                         
+
                          [[UNUserNotificationCenter currentNotificationCenter] addNotificationRequest:request withCompletionHandler:nil];
                      }
                      else
@@ -1640,10 +1642,10 @@
                          eventNotification.userInfo = notificationUserInfo;
                          eventNotification.category = categoryIdentifier;
                          eventNotification.soundName = soundName;
-                         
+
                          [[UIApplication sharedApplication] scheduleLocalNotification:eventNotification];
                      }
-                     
+
                      scheduledNotifications++;
                  }
                  else
@@ -1653,14 +1655,14 @@
              }];
         }
     }
-    
+
     if (@available(iOS 10, *))
     {
         // Remove possible pending and delivered notifications having a redacted event id
         if (redactedEventIds.count)
         {
             NSLog(@"[AppDelegate][Push] handleLocalNotificationsForAccount: Remove possible notification with redacted event ids: %@", redactedEventIds);
-            
+
             [[UNUserNotificationCenter currentNotificationCenter] removePendingNotificationRequestsWithIdentifiers:redactedEventIds];
             [[UNUserNotificationCenter currentNotificationCenter] removeDeliveredNotificationsWithIdentifiers:redactedEventIds];
         }
@@ -1797,7 +1799,6 @@
     }];
 }
 
-<<<<<<< HEAD
 // iOS 10+, does the same thing as notificationBodyForEvent:pushRule:inAccount:onComplete:, except with more features
 - (void)notificationContentForEvent:(MXEvent *)event pushRule:(MXPushRule *)rule inAccount:(MXKAccount *)account onComplete:(void (^)(UNMutableNotificationContent * _Nullable notificationContent))onComplete;
 {
@@ -1951,8 +1952,6 @@
     }];
 }
 
-=======
->>>>>>> 367e0030
 /**
  Display "limited" notifications for events the app was not able to get data
  (because of /sync failure).
@@ -2119,11 +2118,11 @@
         failure(nil);
         return;
     }
-    
+
     NSArray* mxAccounts = [MXKAccountManager sharedManager].activeAccounts;
-    
+
     MXKRoomDataSourceManager* manager;
-    
+
     for (MXKAccount* account in mxAccounts)
     {
         MXRoom* room = [account.mxSession roomWithRoomId:roomId];
@@ -2136,7 +2135,7 @@
             }
         }
     }
-    
+
     if (manager == nil)
     {
         NSLog(@"[AppDelegate][Push] didReceiveNotificationResponse: room with id %@ not found", roomId);
