--- conflicted
+++ resolved
@@ -1390,17 +1390,6 @@
   internal static var keyBackupRecoverTitle: String { 
     return VectorL10n.tr("Vector", "key_backup_recover_title") 
   }
-<<<<<<< HEAD
-=======
-  /// Start using Key Backup
-  internal static var keyBackupSetupBannerSubtitle: String { 
-    return VectorL10n.tr("Vector", "key_backup_setup_banner_subtitle") 
-  }
-  /// Never lose encrypted messages
-  internal static var keyBackupSetupBannerTitle: String { 
-    return VectorL10n.tr("Vector", "key_backup_setup_banner_title") 
-  }
->>>>>>> 859b00b8
   /// Messages in encrypted rooms are secured with end-to-end encryption. Only you and the recipient(s) have the keys to read these messages.\n\nSecurely back up your keys to avoid losing them.
   internal static var keyBackupSetupIntroInfo: String { 
     return VectorL10n.tr("Vector", "key_backup_setup_intro_info") 
