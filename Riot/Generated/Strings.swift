// swiftlint:disable all
// Generated using SwiftGen, by O.Halligon — https://github.com/SwiftGen/SwiftGen

import Foundation

// swiftlint:disable superfluous_disable_command
// swiftlint:disable file_length

// MARK: - Strings

// swiftlint:disable function_parameter_count identifier_name line_length type_body_length
internal enum VectorL10n {
  /// Accept
  internal static var accept: String { 
    return VectorL10n.tr("Vector", "accept") 
  }
  /// Logout all accounts
  internal static var accountLogoutAll: String { 
    return VectorL10n.tr("Vector", "account_logout_all") 
  }
  /// Active Call
  internal static var activeCall: String { 
    return VectorL10n.tr("Vector", "active_call") 
  }
  /// Active Call (%@)
  internal static func activeCallDetails(_ p1: String) -> String {
    return VectorL10n.tr("Vector", "active_call_details", p1)
  }
  /// Please review and accept the policies of this homeserver:
  internal static var authAcceptPolicies: String { 
    return VectorL10n.tr("Vector", "auth_accept_policies") 
  }
  /// Registration with email and phone number at once is not supported yet until the api exists. Only the phone number will be taken into account. You may add your email to your profile in settings.
  internal static var authAddEmailAndPhoneWarning: String { 
    return VectorL10n.tr("Vector", "auth_add_email_and_phone_warning") 
  }
  /// Set an email for account recovery, and later to be optionally discoverable by people who know you.
  internal static var authAddEmailMessage2: String { 
    return VectorL10n.tr("Vector", "auth_add_email_message_2") 
  }
  /// Set an email for account recovery. Use later email or phone to be optionally discoverable by people who know you.
  internal static var authAddEmailPhoneMessage2: String { 
    return VectorL10n.tr("Vector", "auth_add_email_phone_message_2") 
  }
  /// Set a phone, and later to be optionally discoverable by people who know you.
  internal static var authAddPhoneMessage2: String { 
    return VectorL10n.tr("Vector", "auth_add_phone_message_2") 
  }
  /// Invalid homeserver discovery response
  internal static var authAutodiscoverInvalidResponse: String { 
    return VectorL10n.tr("Vector", "auth_autodiscover_invalid_response") 
  }
  /// This email address is already in use
  internal static var authEmailInUse: String { 
    return VectorL10n.tr("Vector", "auth_email_in_use") 
  }
  /// No identity server is configured so you cannot add an email address in order to reset your password in the future.
  internal static var authEmailIsRequired: String { 
    return VectorL10n.tr("Vector", "auth_email_is_required") 
  }
  /// Failed to send email: This email address was not found
  internal static var authEmailNotFound: String { 
    return VectorL10n.tr("Vector", "auth_email_not_found") 
  }
  /// Email address
  internal static var authEmailPlaceholder: String { 
    return VectorL10n.tr("Vector", "auth_email_placeholder") 
  }
  /// Please check your email to continue registration
  internal static var authEmailValidationMessage: String { 
    return VectorL10n.tr("Vector", "auth_email_validation_message") 
  }
  /// Forgot password?
  internal static var authForgotPassword: String { 
    return VectorL10n.tr("Vector", "auth_forgot_password") 
  }
  /// No identity server is configured: add one to reset your password.
  internal static var authForgotPasswordErrorNoConfiguredIdentityServer: String { 
    return VectorL10n.tr("Vector", "auth_forgot_password_error_no_configured_identity_server") 
  }
  /// URL (e.g. https://matrix.org)
  internal static var authHomeServerPlaceholder: String { 
    return VectorL10n.tr("Vector", "auth_home_server_placeholder") 
  }
  /// URL (e.g. https://vector.im)
  internal static var authIdentityServerPlaceholder: String { 
    return VectorL10n.tr("Vector", "auth_identity_server_placeholder") 
  }
  /// This doesn't look like a valid email address
  internal static var authInvalidEmail: String { 
    return VectorL10n.tr("Vector", "auth_invalid_email") 
  }
  /// Incorrect username and/or password
  internal static var authInvalidLoginParam: String { 
    return VectorL10n.tr("Vector", "auth_invalid_login_param") 
  }
  /// Password too short (min 6)
  internal static var authInvalidPassword: String { 
    return VectorL10n.tr("Vector", "auth_invalid_password") 
  }
  /// This doesn't look like a valid phone number
  internal static var authInvalidPhone: String { 
    return VectorL10n.tr("Vector", "auth_invalid_phone") 
  }
  /// User names may only contain letters, numbers, dots, hyphens and underscores
  internal static var authInvalidUserName: String { 
    return VectorL10n.tr("Vector", "auth_invalid_user_name") 
  }
  /// Log in
  internal static var authLogin: String { 
    return VectorL10n.tr("Vector", "auth_login") 
  }
  /// Sign in with single sign-on
  internal static var authLoginSingleSignOn: String { 
    return VectorL10n.tr("Vector", "auth_login_single_sign_on") 
  }
  /// Missing email address
  internal static var authMissingEmail: String { 
    return VectorL10n.tr("Vector", "auth_missing_email") 
  }
  /// Missing email address or phone number
  internal static var authMissingEmailOrPhone: String { 
    return VectorL10n.tr("Vector", "auth_missing_email_or_phone") 
  }
  /// Missing password
  internal static var authMissingPassword: String { 
    return VectorL10n.tr("Vector", "auth_missing_password") 
  }
  /// Missing phone number
  internal static var authMissingPhone: String { 
    return VectorL10n.tr("Vector", "auth_missing_phone") 
  }
  /// Unable to verify phone number.
  internal static var authMsisdnValidationError: String { 
    return VectorL10n.tr("Vector", "auth_msisdn_validation_error") 
  }
  /// We've sent an SMS with an activation code. Please enter this code below.
  internal static var authMsisdnValidationMessage: String { 
    return VectorL10n.tr("Vector", "auth_msisdn_validation_message") 
  }
  /// Verification Pending
  internal static var authMsisdnValidationTitle: String { 
    return VectorL10n.tr("Vector", "auth_msisdn_validation_title") 
  }
  /// New password
  internal static var authNewPasswordPlaceholder: String { 
    return VectorL10n.tr("Vector", "auth_new_password_placeholder") 
  }
  /// Email address (optional)
  internal static var authOptionalEmailPlaceholder: String { 
    return VectorL10n.tr("Vector", "auth_optional_email_placeholder") 
  }
  /// Phone number (optional)
  internal static var authOptionalPhonePlaceholder: String { 
    return VectorL10n.tr("Vector", "auth_optional_phone_placeholder") 
  }
  /// Passwords don't match
  internal static var authPasswordDontMatch: String { 
    return VectorL10n.tr("Vector", "auth_password_dont_match") 
  }
  /// Password
  internal static var authPasswordPlaceholder: String { 
    return VectorL10n.tr("Vector", "auth_password_placeholder") 
  }
  /// This phone number is already in use
  internal static var authPhoneInUse: String { 
    return VectorL10n.tr("Vector", "auth_phone_in_use") 
  }
  /// No identity server is configured so you cannot add a phone number in order to reset your password in the future.
  internal static var authPhoneIsRequired: String { 
    return VectorL10n.tr("Vector", "auth_phone_is_required") 
  }
  /// Phone number
  internal static var authPhonePlaceholder: String { 
    return VectorL10n.tr("Vector", "auth_phone_placeholder") 
  }
  /// This homeserver would like to make sure you are not a robot
  internal static var authRecaptchaMessage: String { 
    return VectorL10n.tr("Vector", "auth_recaptcha_message") 
  }
  /// Register
  internal static var authRegister: String { 
    return VectorL10n.tr("Vector", "auth_register") 
  }
  /// Confirm your new password
  internal static var authRepeatNewPasswordPlaceholder: String { 
    return VectorL10n.tr("Vector", "auth_repeat_new_password_placeholder") 
  }
  /// Repeat password
  internal static var authRepeatPasswordPlaceholder: String { 
    return VectorL10n.tr("Vector", "auth_repeat_password_placeholder") 
  }
  /// An email has been sent to %@. Once you've followed the link it contains, click below.
  internal static func authResetPasswordEmailValidationMessage(_ p1: String) -> String {
    return VectorL10n.tr("Vector", "auth_reset_password_email_validation_message", p1)
  }
  /// No identity server is configured: add one in server options to reset your password.
  internal static var authResetPasswordErrorIsRequired: String { 
    return VectorL10n.tr("Vector", "auth_reset_password_error_is_required") 
  }
  /// Your email address does not appear to be associated with a Matrix ID on this homeserver.
  internal static var authResetPasswordErrorNotFound: String { 
    return VectorL10n.tr("Vector", "auth_reset_password_error_not_found") 
  }
  /// Failed to verify email address: make sure you clicked the link in the email
  internal static var authResetPasswordErrorUnauthorized: String { 
    return VectorL10n.tr("Vector", "auth_reset_password_error_unauthorized") 
  }
  /// To reset your password, enter the email address linked to your account:
  internal static var authResetPasswordMessage: String { 
    return VectorL10n.tr("Vector", "auth_reset_password_message") 
  }
  /// The email address linked to your account must be entered.
  internal static var authResetPasswordMissingEmail: String { 
    return VectorL10n.tr("Vector", "auth_reset_password_missing_email") 
  }
  /// A new password must be entered.
  internal static var authResetPasswordMissingPassword: String { 
    return VectorL10n.tr("Vector", "auth_reset_password_missing_password") 
  }
  /// I have verified my email address
  internal static var authResetPasswordNextStepButton: String { 
    return VectorL10n.tr("Vector", "auth_reset_password_next_step_button") 
  }
  /// Your password has been reset.\n\nYou have been logged out of all devices and will no longer receive push notifications. To re-enable notifications, re-log in on each device.
  internal static var authResetPasswordSuccessMessage: String { 
    return VectorL10n.tr("Vector", "auth_reset_password_success_message") 
  }
  /// Return to login screen
  internal static var authReturnToLogin: String { 
    return VectorL10n.tr("Vector", "auth_return_to_login") 
  }
  /// Send Reset Email
  internal static var authSendResetEmail: String { 
    return VectorL10n.tr("Vector", "auth_send_reset_email") 
  }
  /// Skip
  internal static var authSkip: String { 
    return VectorL10n.tr("Vector", "auth_skip") 
  }
  /// Clear personal data
  internal static var authSoftlogoutClearData: String { 
    return VectorL10n.tr("Vector", "auth_softlogout_clear_data") 
  }
  /// Clear all data
  internal static var authSoftlogoutClearDataButton: String { 
    return VectorL10n.tr("Vector", "auth_softlogout_clear_data_button") 
  }
  /// Warning: Your personal data (including encryption keys) is still stored on this device.
  internal static var authSoftlogoutClearDataMessage1: String { 
    return VectorL10n.tr("Vector", "auth_softlogout_clear_data_message_1") 
  }
  /// Clear it if you're finished using this device, or want to sign in to another account.
  internal static var authSoftlogoutClearDataMessage2: String { 
    return VectorL10n.tr("Vector", "auth_softlogout_clear_data_message_2") 
  }
  /// Sign out
  internal static var authSoftlogoutClearDataSignOut: String { 
    return VectorL10n.tr("Vector", "auth_softlogout_clear_data_sign_out") 
  }
  /// Are you sure you want to clear all data currently stored on this device? Sign in again to access your account data and messages.
  internal static var authSoftlogoutClearDataSignOutMsg: String { 
    return VectorL10n.tr("Vector", "auth_softlogout_clear_data_sign_out_msg") 
  }
  /// Are you sure?
  internal static var authSoftlogoutClearDataSignOutTitle: String { 
    return VectorL10n.tr("Vector", "auth_softlogout_clear_data_sign_out_title") 
  }
  /// Your homeserver (%1$@) admin has signed you out of your account %2$@ (%3$@).
  internal static func authSoftlogoutReason(_ p1: String, _ p2: String, _ p3: String) -> String {
    return VectorL10n.tr("Vector", "auth_softlogout_reason", p1, p2, p3)
  }
  /// Sign in to recover encryption keys stored exclusively on this device. You need them to read all of your secure messages on any device.
  internal static var authSoftlogoutRecoverEncryptionKeys: String { 
    return VectorL10n.tr("Vector", "auth_softlogout_recover_encryption_keys") 
  }
  /// Sign In
  internal static var authSoftlogoutSignIn: String { 
    return VectorL10n.tr("Vector", "auth_softlogout_sign_in") 
  }
  /// You’re signed out
  internal static var authSoftlogoutSignedOut: String { 
    return VectorL10n.tr("Vector", "auth_softlogout_signed_out") 
  }
  /// Submit
  internal static var authSubmit: String { 
    return VectorL10n.tr("Vector", "auth_submit") 
  }
  /// The identity server is not trusted
  internal static var authUntrustedIdServer: String { 
    return VectorL10n.tr("Vector", "auth_untrusted_id_server") 
  }
  /// Use custom server options (advanced)
  internal static var authUseServerOptions: String { 
    return VectorL10n.tr("Vector", "auth_use_server_options") 
  }
  /// Email or user name
  internal static var authUserIdPlaceholder: String { 
    return VectorL10n.tr("Vector", "auth_user_id_placeholder") 
  }
  /// User name
  internal static var authUserNamePlaceholder: String { 
    return VectorL10n.tr("Vector", "auth_user_name_placeholder") 
  }
  /// Username in use
  internal static var authUsernameInUse: String { 
    return VectorL10n.tr("Vector", "auth_username_in_use") 
  }
  /// Back
  internal static var back: String { 
    return VectorL10n.tr("Vector", "back") 
  }
  /// Please describe what you did before the crash:
  internal static var bugCrashReportDescription: String { 
    return VectorL10n.tr("Vector", "bug_crash_report_description") 
  }
  /// Crash Report
  internal static var bugCrashReportTitle: String { 
    return VectorL10n.tr("Vector", "bug_crash_report_title") 
  }
  /// Please describe the bug. What did you do? What did you expect to happen? What actually happened?
  internal static var bugReportDescription: String { 
    return VectorL10n.tr("Vector", "bug_report_description") 
  }
  /// In order to diagnose problems, logs from this client will be sent with this bug report. If you would prefer to only send the text above, please untick:
  internal static var bugReportLogsDescription: String { 
    return VectorL10n.tr("Vector", "bug_report_logs_description") 
  }
  /// Uploading report
  internal static var bugReportProgressUploading: String { 
    return VectorL10n.tr("Vector", "bug_report_progress_uploading") 
  }
  /// Collecting logs
  internal static var bugReportProgressZipping: String { 
    return VectorL10n.tr("Vector", "bug_report_progress_zipping") 
  }
  /// The application has crashed last time. Would you like to submit a crash report?
  internal static var bugReportPrompt: String { 
    return VectorL10n.tr("Vector", "bug_report_prompt") 
  }
  /// Send
  internal static var bugReportSend: String { 
    return VectorL10n.tr("Vector", "bug_report_send") 
  }
  /// Send logs
  internal static var bugReportSendLogs: String { 
    return VectorL10n.tr("Vector", "bug_report_send_logs") 
  }
  /// Send screenshot
  internal static var bugReportSendScreenshot: String { 
    return VectorL10n.tr("Vector", "bug_report_send_screenshot") 
  }
  /// Bug Report
  internal static var bugReportTitle: String { 
    return VectorL10n.tr("Vector", "bug_report_title") 
  }
  /// There is already a call in progress.
  internal static var callAlreadyDisplayed: String { 
    return VectorL10n.tr("Vector", "call_already_displayed") 
  }
  /// Incoming video call...
  internal static var callIncomingVideo: String { 
    return VectorL10n.tr("Vector", "call_incoming_video") 
  }
  /// Incoming video call from %@
  internal static func callIncomingVideoPrompt(_ p1: String) -> String {
    return VectorL10n.tr("Vector", "call_incoming_video_prompt", p1)
  }
  /// Incoming call...
  internal static var callIncomingVoice: String { 
    return VectorL10n.tr("Vector", "call_incoming_voice") 
  }
  /// Incoming voice call from %@
  internal static func callIncomingVoicePrompt(_ p1: String) -> String {
    return VectorL10n.tr("Vector", "call_incoming_voice_prompt", p1)
  }
  /// Failed to join the conference call.
  internal static var callJitsiError: String { 
    return VectorL10n.tr("Vector", "call_jitsi_error") 
  }
  /// Please ask the administrator of your homeserver %@ to configure a TURN server in order for calls to work reliably.
  internal static func callNoStunServerErrorMessage1(_ p1: String) -> String {
    return VectorL10n.tr("Vector", "call_no_stun_server_error_message_1", p1)
  }
  /// Alternatively, you can try to use the public server at %@, but this will not be as reliable, and it will share your IP address with that server. You can also manage this in Settings
  internal static func callNoStunServerErrorMessage2(_ p1: String) -> String {
    return VectorL10n.tr("Vector", "call_no_stun_server_error_message_2", p1)
  }
  /// Call failed due to misconfigured server
  internal static var callNoStunServerErrorTitle: String { 
    return VectorL10n.tr("Vector", "call_no_stun_server_error_title") 
  }
  /// Try using %@
  internal static func callNoStunServerErrorUseFallbackButton(_ p1: String) -> String {
    return VectorL10n.tr("Vector", "call_no_stun_server_error_use_fallback_button", p1)
  }
  /// Camera
  internal static var camera: String { 
    return VectorL10n.tr("Vector", "camera") 
  }
  /// %@ doesn't have permission to use Camera, please change privacy settings
  internal static func cameraAccessNotGranted(_ p1: String) -> String {
    return VectorL10n.tr("Vector", "camera_access_not_granted", p1)
  }
  /// The camera is unavailable on your device
  internal static var cameraUnavailable: String { 
    return VectorL10n.tr("Vector", "camera_unavailable") 
  }
  /// Cancel
  internal static var cancel: String { 
    return VectorL10n.tr("Vector", "cancel") 
  }
  /// Close
  internal static var close: String { 
    return VectorL10n.tr("Vector", "close") 
  }
  /// collapse
  internal static var collapse: String { 
    return VectorL10n.tr("Vector", "collapse") 
  }
  /// Matrix users only
  internal static var contactsAddressBookMatrixUsersToggle: String { 
    return VectorL10n.tr("Vector", "contacts_address_book_matrix_users_toggle") 
  }
  /// No local contacts
  internal static var contactsAddressBookNoContact: String { 
    return VectorL10n.tr("Vector", "contacts_address_book_no_contact") 
  }
  /// No identity server configured
  internal static var contactsAddressBookNoIdentityServer: String { 
    return VectorL10n.tr("Vector", "contacts_address_book_no_identity_server") 
  }
  /// You didn't allow Riot to access your local contacts
  internal static var contactsAddressBookPermissionDenied: String { 
    return VectorL10n.tr("Vector", "contacts_address_book_permission_denied") 
  }
  /// Permission required to access local contacts
  internal static var contactsAddressBookPermissionRequired: String { 
    return VectorL10n.tr("Vector", "contacts_address_book_permission_required") 
  }
  /// LOCAL CONTACTS
  internal static var contactsAddressBookSection: String { 
    return VectorL10n.tr("Vector", "contacts_address_book_section") 
  }
  /// USER DIRECTORY (offline)
  internal static var contactsUserDirectoryOfflineSection: String { 
    return VectorL10n.tr("Vector", "contacts_user_directory_offline_section") 
  }
  /// USER DIRECTORY
  internal static var contactsUserDirectorySection: String { 
    return VectorL10n.tr("Vector", "contacts_user_directory_section") 
  }
  /// Continue
  internal static var `continue`: String { 
    return VectorL10n.tr("Vector", "continue") 
  }
  /// Create
  internal static var create: String { 
    return VectorL10n.tr("Vector", "create") 
  }
  /// Please forget all messages I have sent when my account is deactivated (
  internal static var deactivateAccountForgetMessagesInformationPart1: String { 
    return VectorL10n.tr("Vector", "deactivate_account_forget_messages_information_part1") 
  }
  /// Warning
  internal static var deactivateAccountForgetMessagesInformationPart2Emphasize: String { 
    return VectorL10n.tr("Vector", "deactivate_account_forget_messages_information_part2_emphasize") 
  }
  /// : this will cause future users to see an incomplete view of conversations)
  internal static var deactivateAccountForgetMessagesInformationPart3: String { 
    return VectorL10n.tr("Vector", "deactivate_account_forget_messages_information_part3") 
  }
  /// This will make your account permanently unusable. You will not be able to log in, and no one will be able to re-register the same user ID.  This will cause your account to leave all rooms it is participating in, and it will remove your account details from your identity server. 
  internal static var deactivateAccountInformationsPart1: String { 
    return VectorL10n.tr("Vector", "deactivate_account_informations_part1") 
  }
  /// This action is irreversible.
  internal static var deactivateAccountInformationsPart2Emphasize: String { 
    return VectorL10n.tr("Vector", "deactivate_account_informations_part2_emphasize") 
  }
  /// \n\nDeactivating your account 
  internal static var deactivateAccountInformationsPart3: String { 
    return VectorL10n.tr("Vector", "deactivate_account_informations_part3") 
  }
  /// does not by default cause us to forget messages you have sent. 
  internal static var deactivateAccountInformationsPart4Emphasize: String { 
    return VectorL10n.tr("Vector", "deactivate_account_informations_part4_emphasize") 
  }
  /// If you would like us to forget your messages, please tick the box below\n\nMessage visibility in Matrix is similar to email. Our forgetting your messages means that messages you have sent will not be shared with any new or unregistered users, but registered users who already have access to these messages will still have access to their copy.
  internal static var deactivateAccountInformationsPart5: String { 
    return VectorL10n.tr("Vector", "deactivate_account_informations_part5") 
  }
  /// To continue, please enter your password
  internal static var deactivateAccountPasswordAlertMessage: String { 
    return VectorL10n.tr("Vector", "deactivate_account_password_alert_message") 
  }
  /// Deactivate Account
  internal static var deactivateAccountPasswordAlertTitle: String { 
    return VectorL10n.tr("Vector", "deactivate_account_password_alert_title") 
  }
  /// Deactivate Account
  internal static var deactivateAccountTitle: String { 
    return VectorL10n.tr("Vector", "deactivate_account_title") 
  }
  /// Deactivate account
  internal static var deactivateAccountValidateAction: String { 
    return VectorL10n.tr("Vector", "deactivate_account_validate_action") 
  }
  /// Decline
  internal static var decline: String { 
    return VectorL10n.tr("Vector", "decline") 
  }
  /// The other party cancelled the verification.
  internal static var deviceVerificationCancelled: String { 
    return VectorL10n.tr("Vector", "device_verification_cancelled") 
  }
  /// The verification has been cancelled. Reason: %@
  internal static func deviceVerificationCancelledByMe(_ p1: String) -> String {
    return VectorL10n.tr("Vector", "device_verification_cancelled_by_me", p1)
  }
  /// Aeroplane
  internal static var deviceVerificationEmojiAeroplane: String { 
    return VectorL10n.tr("Vector", "device_verification_emoji_aeroplane") 
  }
  /// Anchor
  internal static var deviceVerificationEmojiAnchor: String { 
    return VectorL10n.tr("Vector", "device_verification_emoji_anchor") 
  }
  /// Apple
  internal static var deviceVerificationEmojiApple: String { 
    return VectorL10n.tr("Vector", "device_verification_emoji_apple") 
  }
  /// Ball
  internal static var deviceVerificationEmojiBall: String { 
    return VectorL10n.tr("Vector", "device_verification_emoji_ball") 
  }
  /// Banana
  internal static var deviceVerificationEmojiBanana: String { 
    return VectorL10n.tr("Vector", "device_verification_emoji_banana") 
  }
  /// Bell
  internal static var deviceVerificationEmojiBell: String { 
    return VectorL10n.tr("Vector", "device_verification_emoji_bell") 
  }
  /// Bicycle
  internal static var deviceVerificationEmojiBicycle: String { 
    return VectorL10n.tr("Vector", "device_verification_emoji_bicycle") 
  }
  /// Book
  internal static var deviceVerificationEmojiBook: String { 
    return VectorL10n.tr("Vector", "device_verification_emoji_book") 
  }
  /// Butterfly
  internal static var deviceVerificationEmojiButterfly: String { 
    return VectorL10n.tr("Vector", "device_verification_emoji_butterfly") 
  }
  /// Cactus
  internal static var deviceVerificationEmojiCactus: String { 
    return VectorL10n.tr("Vector", "device_verification_emoji_cactus") 
  }
  /// Cake
  internal static var deviceVerificationEmojiCake: String { 
    return VectorL10n.tr("Vector", "device_verification_emoji_cake") 
  }
  /// Cat
  internal static var deviceVerificationEmojiCat: String { 
    return VectorL10n.tr("Vector", "device_verification_emoji_cat") 
  }
  /// Clock
  internal static var deviceVerificationEmojiClock: String { 
    return VectorL10n.tr("Vector", "device_verification_emoji_clock") 
  }
  /// Cloud
  internal static var deviceVerificationEmojiCloud: String { 
    return VectorL10n.tr("Vector", "device_verification_emoji_cloud") 
  }
  /// Corn
  internal static var deviceVerificationEmojiCorn: String { 
    return VectorL10n.tr("Vector", "device_verification_emoji_corn") 
  }
  /// Dog
  internal static var deviceVerificationEmojiDog: String { 
    return VectorL10n.tr("Vector", "device_verification_emoji_dog") 
  }
  /// Elephant
  internal static var deviceVerificationEmojiElephant: String { 
    return VectorL10n.tr("Vector", "device_verification_emoji_elephant") 
  }
  /// Fire
  internal static var deviceVerificationEmojiFire: String { 
    return VectorL10n.tr("Vector", "device_verification_emoji_fire") 
  }
  /// Fish
  internal static var deviceVerificationEmojiFish: String { 
    return VectorL10n.tr("Vector", "device_verification_emoji_fish") 
  }
  /// Flag
  internal static var deviceVerificationEmojiFlag: String { 
    return VectorL10n.tr("Vector", "device_verification_emoji_flag") 
  }
  /// Flower
  internal static var deviceVerificationEmojiFlower: String { 
    return VectorL10n.tr("Vector", "device_verification_emoji_flower") 
  }
  /// Folder
  internal static var deviceVerificationEmojiFolder: String { 
    return VectorL10n.tr("Vector", "device_verification_emoji_folder") 
  }
  /// Gift
  internal static var deviceVerificationEmojiGift: String { 
    return VectorL10n.tr("Vector", "device_verification_emoji_gift") 
  }
  /// Glasses
  internal static var deviceVerificationEmojiGlasses: String { 
    return VectorL10n.tr("Vector", "device_verification_emoji_glasses") 
  }
  /// Globe
  internal static var deviceVerificationEmojiGlobe: String { 
    return VectorL10n.tr("Vector", "device_verification_emoji_globe") 
  }
  /// Guitar
  internal static var deviceVerificationEmojiGuitar: String { 
    return VectorL10n.tr("Vector", "device_verification_emoji_guitar") 
  }
  /// Hammer
  internal static var deviceVerificationEmojiHammer: String { 
    return VectorL10n.tr("Vector", "device_verification_emoji_hammer") 
  }
  /// Hat
  internal static var deviceVerificationEmojiHat: String { 
    return VectorL10n.tr("Vector", "device_verification_emoji_hat") 
  }
  /// Headphones
  internal static var deviceVerificationEmojiHeadphones: String { 
    return VectorL10n.tr("Vector", "device_verification_emoji_headphones") 
  }
  /// Heart
  internal static var deviceVerificationEmojiHeart: String { 
    return VectorL10n.tr("Vector", "device_verification_emoji_heart") 
  }
  /// Horse
  internal static var deviceVerificationEmojiHorse: String { 
    return VectorL10n.tr("Vector", "device_verification_emoji_horse") 
  }
  /// Hourglass
  internal static var deviceVerificationEmojiHourglass: String { 
    return VectorL10n.tr("Vector", "device_verification_emoji_hourglass") 
  }
  /// Key
  internal static var deviceVerificationEmojiKey: String { 
    return VectorL10n.tr("Vector", "device_verification_emoji_key") 
  }
  /// Light Bulb
  internal static var deviceVerificationEmojiLightBulb: String { 
    return VectorL10n.tr("Vector", "device_verification_emoji_light bulb") 
  }
  /// Lion
  internal static var deviceVerificationEmojiLion: String { 
    return VectorL10n.tr("Vector", "device_verification_emoji_lion") 
  }
  /// Lock
  internal static var deviceVerificationEmojiLock: String { 
    return VectorL10n.tr("Vector", "device_verification_emoji_lock") 
  }
  /// Moon
  internal static var deviceVerificationEmojiMoon: String { 
    return VectorL10n.tr("Vector", "device_verification_emoji_moon") 
  }
  /// Mushroom
  internal static var deviceVerificationEmojiMushroom: String { 
    return VectorL10n.tr("Vector", "device_verification_emoji_mushroom") 
  }
  /// Octopus
  internal static var deviceVerificationEmojiOctopus: String { 
    return VectorL10n.tr("Vector", "device_verification_emoji_octopus") 
  }
  /// Panda
  internal static var deviceVerificationEmojiPanda: String { 
    return VectorL10n.tr("Vector", "device_verification_emoji_panda") 
  }
  /// Paperclip
  internal static var deviceVerificationEmojiPaperclip: String { 
    return VectorL10n.tr("Vector", "device_verification_emoji_paperclip") 
  }
  /// Pencil
  internal static var deviceVerificationEmojiPencil: String { 
    return VectorL10n.tr("Vector", "device_verification_emoji_pencil") 
  }
  /// Penguin
  internal static var deviceVerificationEmojiPenguin: String { 
    return VectorL10n.tr("Vector", "device_verification_emoji_penguin") 
  }
  /// Pig
  internal static var deviceVerificationEmojiPig: String { 
    return VectorL10n.tr("Vector", "device_verification_emoji_pig") 
  }
  /// Pin
  internal static var deviceVerificationEmojiPin: String { 
    return VectorL10n.tr("Vector", "device_verification_emoji_pin") 
  }
  /// Pizza
  internal static var deviceVerificationEmojiPizza: String { 
    return VectorL10n.tr("Vector", "device_verification_emoji_pizza") 
  }
  /// Rabbit
  internal static var deviceVerificationEmojiRabbit: String { 
    return VectorL10n.tr("Vector", "device_verification_emoji_rabbit") 
  }
  /// Robot
  internal static var deviceVerificationEmojiRobot: String { 
    return VectorL10n.tr("Vector", "device_verification_emoji_robot") 
  }
  /// Rocket
  internal static var deviceVerificationEmojiRocket: String { 
    return VectorL10n.tr("Vector", "device_verification_emoji_rocket") 
  }
  /// Rooster
  internal static var deviceVerificationEmojiRooster: String { 
    return VectorL10n.tr("Vector", "device_verification_emoji_rooster") 
  }
  /// Santa
  internal static var deviceVerificationEmojiSanta: String { 
    return VectorL10n.tr("Vector", "device_verification_emoji_santa") 
  }
  /// Scissors
  internal static var deviceVerificationEmojiScissors: String { 
    return VectorL10n.tr("Vector", "device_verification_emoji_scissors") 
  }
  /// Smiley
  internal static var deviceVerificationEmojiSmiley: String { 
    return VectorL10n.tr("Vector", "device_verification_emoji_smiley") 
  }
  /// Spanner
  internal static var deviceVerificationEmojiSpanner: String { 
    return VectorL10n.tr("Vector", "device_verification_emoji_spanner") 
  }
  /// Strawberry
  internal static var deviceVerificationEmojiStrawberry: String { 
    return VectorL10n.tr("Vector", "device_verification_emoji_strawberry") 
  }
  /// Telephone
  internal static var deviceVerificationEmojiTelephone: String { 
    return VectorL10n.tr("Vector", "device_verification_emoji_telephone") 
  }
  /// Thumbs up
  internal static var deviceVerificationEmojiThumbsUp: String { 
    return VectorL10n.tr("Vector", "device_verification_emoji_thumbs up") 
  }
  /// Train
  internal static var deviceVerificationEmojiTrain: String { 
    return VectorL10n.tr("Vector", "device_verification_emoji_train") 
  }
  /// Tree
  internal static var deviceVerificationEmojiTree: String { 
    return VectorL10n.tr("Vector", "device_verification_emoji_tree") 
  }
  /// Trophy
  internal static var deviceVerificationEmojiTrophy: String { 
    return VectorL10n.tr("Vector", "device_verification_emoji_trophy") 
  }
  /// Trumpet
  internal static var deviceVerificationEmojiTrumpet: String { 
    return VectorL10n.tr("Vector", "device_verification_emoji_trumpet") 
  }
  /// Turtle
  internal static var deviceVerificationEmojiTurtle: String { 
    return VectorL10n.tr("Vector", "device_verification_emoji_turtle") 
  }
  /// Umbrella
  internal static var deviceVerificationEmojiUmbrella: String { 
    return VectorL10n.tr("Vector", "device_verification_emoji_umbrella") 
  }
  /// Unicorn
  internal static var deviceVerificationEmojiUnicorn: String { 
    return VectorL10n.tr("Vector", "device_verification_emoji_unicorn") 
  }
  /// Cannot load device information.
  internal static var deviceVerificationErrorCannotLoadDevice: String { 
    return VectorL10n.tr("Vector", "device_verification_error_cannot_load_device") 
  }
  /// Verify this device to mark it as trusted. Trusting devices of partners gives you extra peace of mind when using end-to-end encrypted messages.
  internal static var deviceVerificationIncomingDescription1: String { 
    return VectorL10n.tr("Vector", "device_verification_incoming_description_1") 
  }
  /// Verifying this device will mark it as trusted, and also mark your device as trusted to the partner.
  internal static var deviceVerificationIncomingDescription2: String { 
    return VectorL10n.tr("Vector", "device_verification_incoming_description_2") 
  }
  /// Incoming Verification Request
  internal static var deviceVerificationIncomingTitle: String { 
    return VectorL10n.tr("Vector", "device_verification_incoming_title") 
  }
  /// For maximum security, we recommend you do this in person or use another trusted means of communication
  internal static var deviceVerificationSecurityAdvice: String { 
    return VectorL10n.tr("Vector", "device_verification_security_advice") 
  }
  /// Verify by comparing a short text string
  internal static var deviceVerificationStartTitle: String { 
    return VectorL10n.tr("Vector", "device_verification_start_title") 
  }
  /// Nothing appearing? Not all clients supports interactive verification yet. Use legacy verification.
  internal static var deviceVerificationStartUseLegacy: String { 
    return VectorL10n.tr("Vector", "device_verification_start_use_legacy") 
  }
  /// Use Legacy Verification
  internal static var deviceVerificationStartUseLegacyAction: String { 
    return VectorL10n.tr("Vector", "device_verification_start_use_legacy_action") 
  }
  /// Begin Verifying
  internal static var deviceVerificationStartVerifyButton: String { 
    return VectorL10n.tr("Vector", "device_verification_start_verify_button") 
  }
  /// Waiting for partner to accept...
  internal static var deviceVerificationStartWaitPartner: String { 
    return VectorL10n.tr("Vector", "device_verification_start_wait_partner") 
  }
  /// Verify device
  internal static var deviceVerificationTitle: String { 
    return VectorL10n.tr("Vector", "device_verification_title") 
  }
  /// You've successfully verified this device.
  internal static var deviceVerificationVerifiedDescription1: String { 
    return VectorL10n.tr("Vector", "device_verification_verified_description_1") 
  }
  /// Secure messages with this user are end-to-end encrypted and not able to be read by third parties.
  internal static var deviceVerificationVerifiedDescription2: String { 
    return VectorL10n.tr("Vector", "device_verification_verified_description_2") 
  }
  /// Got it
  internal static var deviceVerificationVerifiedGotItButton: String { 
    return VectorL10n.tr("Vector", "device_verification_verified_got_it_button") 
  }
  /// Verified!
  internal static var deviceVerificationVerifiedTitle: String { 
    return VectorL10n.tr("Vector", "device_verification_verified_title") 
  }
  /// Verify this device by confirming the following emoji appear on the screen of the partner
  internal static var deviceVerificationVerifyTitleEmoji: String { 
    return VectorL10n.tr("Vector", "device_verification_verify_title_emoji") 
  }
  /// Verify this device by confirming the following numbers appear on the screen of the partner
  internal static var deviceVerificationVerifyTitleNumber: String { 
    return VectorL10n.tr("Vector", "device_verification_verify_title_number") 
  }
  /// Waiting for partner to confirm...
  internal static var deviceVerificationVerifyWaitPartner: String { 
    return VectorL10n.tr("Vector", "device_verification_verify_wait_partner") 
  }
  /// %tu rooms
  internal static func directoryCellDescription(_ p1: Int) -> String {
    return VectorL10n.tr("Vector", "directory_cell_description", p1)
  }
  /// Browse directory
  internal static var directoryCellTitle: String { 
    return VectorL10n.tr("Vector", "directory_cell_title") 
  }
  /// Failed to fetch data
  internal static var directorySearchFail: String { 
    return VectorL10n.tr("Vector", "directory_search_fail") 
  }
  /// %tu results found for %@
  internal static func directorySearchResults(_ p1: Int, _ p2: String) -> String {
    return VectorL10n.tr("Vector", "directory_search_results", p1, p2)
  }
  /// >%tu results found for %@
  internal static func directorySearchResultsMoreThan(_ p1: Int, _ p2: String) -> String {
    return VectorL10n.tr("Vector", "directory_search_results_more_than", p1, p2)
  }
  /// Browse directory results
  internal static var directorySearchResultsTitle: String { 
    return VectorL10n.tr("Vector", "directory_search_results_title") 
  }
  /// Searching directory…
  internal static var directorySearchingTitle: String { 
    return VectorL10n.tr("Vector", "directory_searching_title") 
  }
  /// All native Matrix rooms
  internal static var directoryServerAllNativeRooms: String { 
    return VectorL10n.tr("Vector", "directory_server_all_native_rooms") 
  }
  /// All rooms on %@ server
  internal static func directoryServerAllRooms(_ p1: String) -> String {
    return VectorL10n.tr("Vector", "directory_server_all_rooms", p1)
  }
  /// Select a directory
  internal static var directoryServerPickerTitle: String { 
    return VectorL10n.tr("Vector", "directory_server_picker_title") 
  }
  /// matrix.org
  internal static var directoryServerPlaceholder: String { 
    return VectorL10n.tr("Vector", "directory_server_placeholder") 
  }
  /// Type a homeserver to list public rooms from
  internal static var directoryServerTypeHomeserver: String { 
    return VectorL10n.tr("Vector", "directory_server_type_homeserver") 
  }
  /// Directory
  internal static var directoryTitle: String { 
    return VectorL10n.tr("Vector", "directory_title") 
  }
  /// Do not ask again
  internal static var doNotAskAgain: String { 
    return VectorL10n.tr("Vector", "do_not_ask_again") 
  }
  /// Riot now supports end-to-end encryption but you need to log in again to enable it.\n\nYou can do it now or later from the application settings.
  internal static var e2eEnablingOnAppUpdate: String { 
    return VectorL10n.tr("Vector", "e2e_enabling_on_app_update") 
  }
  /// A new secure message key backup has been detected.\n\nIf this wasn’t you, set a new passphrase in Settings.
  internal static var e2eKeyBackupWrongVersion: String { 
    return VectorL10n.tr("Vector", "e2e_key_backup_wrong_version") 
  }
  /// Settings
  internal static var e2eKeyBackupWrongVersionButtonSettings: String { 
    return VectorL10n.tr("Vector", "e2e_key_backup_wrong_version_button_settings") 
  }
  /// It was me
  internal static var e2eKeyBackupWrongVersionButtonWasme: String { 
    return VectorL10n.tr("Vector", "e2e_key_backup_wrong_version_button_wasme") 
  }
  /// New Key Backup
  internal static var e2eKeyBackupWrongVersionTitle: String { 
    return VectorL10n.tr("Vector", "e2e_key_backup_wrong_version_title") 
  }
  /// You need to log back in to generate end-to-end encryption keys for this device and submit the public key to your homeserver.\nThis is a once off; sorry for the inconvenience.
  internal static var e2eNeedLogInAgain: String { 
    return VectorL10n.tr("Vector", "e2e_need_log_in_again") 
  }
  /// Ignore request
  internal static var e2eRoomKeyRequestIgnoreRequest: String { 
    return VectorL10n.tr("Vector", "e2e_room_key_request_ignore_request") 
  }
  /// Your unverified device '%@' is requesting encryption keys.
  internal static func e2eRoomKeyRequestMessage(_ p1: String) -> String {
    return VectorL10n.tr("Vector", "e2e_room_key_request_message", p1)
  }
  /// You added a new device '%@', which is requesting encryption keys.
  internal static func e2eRoomKeyRequestMessageNewDevice(_ p1: String) -> String {
    return VectorL10n.tr("Vector", "e2e_room_key_request_message_new_device", p1)
  }
  /// Share without verifying
  internal static var e2eRoomKeyRequestShareWithoutVerifying: String { 
    return VectorL10n.tr("Vector", "e2e_room_key_request_share_without_verifying") 
  }
  /// Start verification...
  internal static var e2eRoomKeyRequestStartVerification: String { 
    return VectorL10n.tr("Vector", "e2e_room_key_request_start_verification") 
  }
  /// Encryption key request
  internal static var e2eRoomKeyRequestTitle: String { 
    return VectorL10n.tr("Vector", "e2e_room_key_request_title") 
  }
  /// Activities
  internal static var emojiPickerActivityCategory: String { 
    return VectorL10n.tr("Vector", "emoji_picker_activity_category") 
  }
  /// Flags
  internal static var emojiPickerFlagsCategory: String { 
    return VectorL10n.tr("Vector", "emoji_picker_flags_category") 
  }
  /// Food & Drink
  internal static var emojiPickerFoodsCategory: String { 
    return VectorL10n.tr("Vector", "emoji_picker_foods_category") 
  }
  /// Animals & Nature
  internal static var emojiPickerNatureCategory: String { 
    return VectorL10n.tr("Vector", "emoji_picker_nature_category") 
  }
  /// Objects
  internal static var emojiPickerObjectsCategory: String { 
    return VectorL10n.tr("Vector", "emoji_picker_objects_category") 
  }
  /// Smileys & People
  internal static var emojiPickerPeopleCategory: String { 
    return VectorL10n.tr("Vector", "emoji_picker_people_category") 
  }
  /// Travel & Places
  internal static var emojiPickerPlacesCategory: String { 
    return VectorL10n.tr("Vector", "emoji_picker_places_category") 
  }
  /// Symbols
  internal static var emojiPickerSymbolsCategory: String { 
    return VectorL10n.tr("Vector", "emoji_picker_symbols_category") 
  }
  /// Reactions
  internal static var emojiPickerTitle: String { 
    return VectorL10n.tr("Vector", "emoji_picker_title") 
  }
  /// Send an encrypted message…
  internal static var encryptedRoomMessagePlaceholder: String { 
    return VectorL10n.tr("Vector", "encrypted_room_message_placeholder") 
  }
  /// Send an encrypted reply…
  internal static var encryptedRoomMessageReplyToPlaceholder: String { 
    return VectorL10n.tr("Vector", "encrypted_room_message_reply_to_placeholder") 
  }
<<<<<<< HEAD
  /// Add an identity server in your settings to invite by email.
  internal static var errorInvite3pidWithNoIdentityServer: String { 
    return VectorL10n.tr("Vector", "error_invite_3pid_with_no_identity_server") 
=======
  /// It looks like you’re trying to connect to another homeserver. Do you want to sign out?
  internal static var errorUserAlreadyLoggedIn: String { 
    return VectorL10n.tr("Vector", "error_user_already_logged_in") 
>>>>>>> ccfd5a8b
  }
  /// VoIP conference added by %@
  internal static func eventFormatterJitsiWidgetAdded(_ p1: String) -> String {
    return VectorL10n.tr("Vector", "event_formatter_jitsi_widget_added", p1)
  }
  /// VoIP conference removed by %@
  internal static func eventFormatterJitsiWidgetRemoved(_ p1: String) -> String {
    return VectorL10n.tr("Vector", "event_formatter_jitsi_widget_removed", p1)
  }
  /// %tu membership changes
  internal static func eventFormatterMemberUpdates(_ p1: Int) -> String {
    return VectorL10n.tr("Vector", "event_formatter_member_updates", p1)
  }
  /// (edited)
  internal static var eventFormatterMessageEditedMention: String { 
    return VectorL10n.tr("Vector", "event_formatter_message_edited_mention") 
  }
  /// Re-request encryption keys
  internal static var eventFormatterRerequestKeysPart1Link: String { 
    return VectorL10n.tr("Vector", "event_formatter_rerequest_keys_part1_link") 
  }
  ///  from your other devices.
  internal static var eventFormatterRerequestKeysPart2: String { 
    return VectorL10n.tr("Vector", "event_formatter_rerequest_keys_part2") 
  }
  /// %@ widget added by %@
  internal static func eventFormatterWidgetAdded(_ p1: String, _ p2: String) -> String {
    return VectorL10n.tr("Vector", "event_formatter_widget_added", p1, p2)
  }
  /// %@ widget removed by %@
  internal static func eventFormatterWidgetRemoved(_ p1: String, _ p2: String) -> String {
    return VectorL10n.tr("Vector", "event_formatter_widget_removed", p1, p2)
  }
  /// File upload
  internal static var fileUploadErrorTitle: String { 
    return VectorL10n.tr("Vector", "file_upload_error_title") 
  }
  /// File type not supported.
  internal static var fileUploadErrorUnsupportedFileTypeMessage: String { 
    return VectorL10n.tr("Vector", "file_upload_error_unsupported_file_type_message") 
  }
  /// To continue using the %@ homeserver you must review and agree to the terms and conditions.
  internal static func gdprConsentNotGivenAlertMessage(_ p1: String) -> String {
    return VectorL10n.tr("Vector", "gdpr_consent_not_given_alert_message", p1)
  }
  /// Review now
  internal static var gdprConsentNotGivenAlertReviewNowAction: String { 
    return VectorL10n.tr("Vector", "gdpr_consent_not_given_alert_review_now_action") 
  }
  /// Would you like to help improve %@ by automatically reporting anonymous crash reports and usage data?
  internal static func googleAnalyticsUsePrompt(_ p1: String) -> String {
    return VectorL10n.tr("Vector", "google_analytics_use_prompt", p1)
  }
  /// Home
  internal static var groupDetailsHome: String { 
    return VectorL10n.tr("Vector", "group_details_home") 
  }
  /// People
  internal static var groupDetailsPeople: String { 
    return VectorL10n.tr("Vector", "group_details_people") 
  }
  /// Rooms
  internal static var groupDetailsRooms: String { 
    return VectorL10n.tr("Vector", "group_details_rooms") 
  }
  /// Community Details
  internal static var groupDetailsTitle: String { 
    return VectorL10n.tr("Vector", "group_details_title") 
  }
  /// %tu members
  internal static func groupHomeMultiMembersFormat(_ p1: Int) -> String {
    return VectorL10n.tr("Vector", "group_home_multi_members_format", p1)
  }
  /// %tu rooms
  internal static func groupHomeMultiRoomsFormat(_ p1: Int) -> String {
    return VectorL10n.tr("Vector", "group_home_multi_rooms_format", p1)
  }
  /// 1 member
  internal static var groupHomeOneMemberFormat: String { 
    return VectorL10n.tr("Vector", "group_home_one_member_format") 
  }
  /// 1 room
  internal static var groupHomeOneRoomFormat: String { 
    return VectorL10n.tr("Vector", "group_home_one_room_format") 
  }
  /// %@ has invited you to join this community
  internal static func groupInvitationFormat(_ p1: String) -> String {
    return VectorL10n.tr("Vector", "group_invitation_format", p1)
  }
  /// INVITES
  internal static var groupInviteSection: String { 
    return VectorL10n.tr("Vector", "group_invite_section") 
  }
  /// Add participant
  internal static var groupParticipantsAddParticipant: String { 
    return VectorL10n.tr("Vector", "group_participants_add_participant") 
  }
  /// Filter community members
  internal static var groupParticipantsFilterMembers: String { 
    return VectorL10n.tr("Vector", "group_participants_filter_members") 
  }
  /// Search / invite by User ID or Name
  internal static var groupParticipantsInviteAnotherUser: String { 
    return VectorL10n.tr("Vector", "group_participants_invite_another_user") 
  }
  /// Malformed ID. Should be a Matrix ID like '@localpart:domain'
  internal static var groupParticipantsInviteMalformedId: String { 
    return VectorL10n.tr("Vector", "group_participants_invite_malformed_id") 
  }
  /// Invite Error
  internal static var groupParticipantsInviteMalformedIdTitle: String { 
    return VectorL10n.tr("Vector", "group_participants_invite_malformed_id_title") 
  }
  /// Are you sure you want to invite %@ to this group?
  internal static func groupParticipantsInvitePromptMsg(_ p1: String) -> String {
    return VectorL10n.tr("Vector", "group_participants_invite_prompt_msg", p1)
  }
  /// Confirmation
  internal static var groupParticipantsInvitePromptTitle: String { 
    return VectorL10n.tr("Vector", "group_participants_invite_prompt_title") 
  }
  /// INVITED
  internal static var groupParticipantsInvitedSection: String { 
    return VectorL10n.tr("Vector", "group_participants_invited_section") 
  }
  /// Are you sure you want to leave the group?
  internal static var groupParticipantsLeavePromptMsg: String { 
    return VectorL10n.tr("Vector", "group_participants_leave_prompt_msg") 
  }
  /// Leave group
  internal static var groupParticipantsLeavePromptTitle: String { 
    return VectorL10n.tr("Vector", "group_participants_leave_prompt_title") 
  }
  /// Are you sure you want to remove %@ from this group?
  internal static func groupParticipantsRemovePromptMsg(_ p1: String) -> String {
    return VectorL10n.tr("Vector", "group_participants_remove_prompt_msg", p1)
  }
  /// Confirmation
  internal static var groupParticipantsRemovePromptTitle: String { 
    return VectorL10n.tr("Vector", "group_participants_remove_prompt_title") 
  }
  /// Filter community rooms
  internal static var groupRoomsFilterRooms: String { 
    return VectorL10n.tr("Vector", "group_rooms_filter_rooms") 
  }
  /// COMMUNITIES
  internal static var groupSection: String { 
    return VectorL10n.tr("Vector", "group_section") 
  }
  /// Could not connect to the homeserver.
  internal static var homeserverConnectionLost: String { 
    return VectorL10n.tr("Vector", "homeserver_connection_lost") 
  }
  /// Add
  internal static var identityServerSettingsAdd: String { 
    return VectorL10n.tr("Vector", "identity_server_settings_add") 
  }
  /// Disconnect from the identity server %1$@ and connect to %2$@ instead?
  internal static func identityServerSettingsAlertChange(_ p1: String, _ p2: String) -> String {
    return VectorL10n.tr("Vector", "identity_server_settings_alert_change", p1, p2)
  }
  /// Change identity server
  internal static var identityServerSettingsAlertChangeTitle: String { 
    return VectorL10n.tr("Vector", "identity_server_settings_alert_change_title") 
  }
  /// Disconnect from the identity server %@?
  internal static func identityServerSettingsAlertDisconnect(_ p1: String) -> String {
    return VectorL10n.tr("Vector", "identity_server_settings_alert_disconnect", p1)
  }
  /// Disconnect
  internal static var identityServerSettingsAlertDisconnectButton: String { 
    return VectorL10n.tr("Vector", "identity_server_settings_alert_disconnect_button") 
  }
  /// You are still sharing your personal data on the identity server %@.\n\nWe recommend that you remove your email addresses and phone numbers from the identity server before disconnecting.
  internal static func identityServerSettingsAlertDisconnectStillSharing3pid(_ p1: String) -> String {
    return VectorL10n.tr("Vector", "identity_server_settings_alert_disconnect_still_sharing_3pid", p1)
  }
  /// Disconnect anyway
  internal static var identityServerSettingsAlertDisconnectStillSharing3pidButton: String { 
    return VectorL10n.tr("Vector", "identity_server_settings_alert_disconnect_still_sharing_3pid_button") 
  }
  /// Disconnect identity server
  internal static var identityServerSettingsAlertDisconnectTitle: String { 
    return VectorL10n.tr("Vector", "identity_server_settings_alert_disconnect_title") 
  }
  /// %@ is not a valid identity server.
  internal static func identityServerSettingsAlertErrorInvalidIdentityServer(_ p1: String) -> String {
    return VectorL10n.tr("Vector", "identity_server_settings_alert_error_invalid_identity_server", p1)
  }
  /// You must accept terms of %@ to set it as identity server.
  internal static func identityServerSettingsAlertErrorTermsNotAccepted(_ p1: String) -> String {
    return VectorL10n.tr("Vector", "identity_server_settings_alert_error_terms_not_accepted", p1)
  }
  /// The identity server you have chosen does not have any terms of service. Only continue if you trust the owner of the server.
  internal static var identityServerSettingsAlertNoTerms: String { 
    return VectorL10n.tr("Vector", "identity_server_settings_alert_no_terms") 
  }
  /// Identity server has no terms of services
  internal static var identityServerSettingsAlertNoTermsTitle: String { 
    return VectorL10n.tr("Vector", "identity_server_settings_alert_no_terms_title") 
  }
  /// Change
  internal static var identityServerSettingsChange: String { 
    return VectorL10n.tr("Vector", "identity_server_settings_change") 
  }
  /// You are currently using %@ to discover and be discoverable by existing contacts you know.
  internal static func identityServerSettingsDescription(_ p1: String) -> String {
    return VectorL10n.tr("Vector", "identity_server_settings_description", p1)
  }
  /// Disconnect
  internal static var identityServerSettingsDisconnect: String { 
    return VectorL10n.tr("Vector", "identity_server_settings_disconnect") 
  }
  /// Disconnecting from your identity server will mean you won’t be discoverable by other users and  be able to invite others by email or phone.
  internal static var identityServerSettingsDisconnectInfo: String { 
    return VectorL10n.tr("Vector", "identity_server_settings_disconnect_info") 
  }
  /// You are not currently using an identity server. To discover and be discoverable by existing contacts, add one above.
  internal static var identityServerSettingsNoIsDescription: String { 
    return VectorL10n.tr("Vector", "identity_server_settings_no_is_description") 
  }
  /// Enter an identity server
  internal static var identityServerSettingsPlaceHolder: String { 
    return VectorL10n.tr("Vector", "identity_server_settings_place_holder") 
  }
  /// Identity Server
  internal static var identityServerSettingsTitle: String { 
    return VectorL10n.tr("Vector", "identity_server_settings_title") 
  }
  /// Take photo
  internal static var imagePickerActionCamera: String { 
    return VectorL10n.tr("Vector", "image_picker_action_camera") 
  }
  /// Choose from library
  internal static var imagePickerActionLibrary: String { 
    return VectorL10n.tr("Vector", "image_picker_action_library") 
  }
  /// Invite
  internal static var invite: String { 
    return VectorL10n.tr("Vector", "invite") 
  }
  /// Join
  internal static var join: String { 
    return VectorL10n.tr("Vector", "join") 
  }
  /// Never lose encrypted messages
  internal static var keyBackupRecoverBannerTitle: String { 
    return VectorL10n.tr("Vector", "key_backup_recover_banner_title") 
  }
  /// Connect this device to Key Backup
  internal static var keyBackupRecoverConnentBannerSubtitle: String { 
    return VectorL10n.tr("Vector", "key_backup_recover_connent_banner_subtitle") 
  }
  /// Done
  internal static var keyBackupRecoverDoneAction: String { 
    return VectorL10n.tr("Vector", "key_backup_recover_done_action") 
  }
  /// Use your recovery passphrase to unlock your secure message history
  internal static var keyBackupRecoverFromPassphraseInfo: String { 
    return VectorL10n.tr("Vector", "key_backup_recover_from_passphrase_info") 
  }
  /// Don’t know your recovery passphrase? You can 
  internal static var keyBackupRecoverFromPassphraseLostPassphraseActionPart1: String { 
    return VectorL10n.tr("Vector", "key_backup_recover_from_passphrase_lost_passphrase_action_part1") 
  }
  /// use your recovery key
  internal static var keyBackupRecoverFromPassphraseLostPassphraseActionPart2: String { 
    return VectorL10n.tr("Vector", "key_backup_recover_from_passphrase_lost_passphrase_action_part2") 
  }
  /// .
  internal static var keyBackupRecoverFromPassphraseLostPassphraseActionPart3: String { 
    return VectorL10n.tr("Vector", "key_backup_recover_from_passphrase_lost_passphrase_action_part3") 
  }
  /// Enter Passphrase
  internal static var keyBackupRecoverFromPassphrasePassphrasePlaceholder: String { 
    return VectorL10n.tr("Vector", "key_backup_recover_from_passphrase_passphrase_placeholder") 
  }
  /// Enter
  internal static var keyBackupRecoverFromPassphrasePassphraseTitle: String { 
    return VectorL10n.tr("Vector", "key_backup_recover_from_passphrase_passphrase_title") 
  }
  /// Unlock History
  internal static var keyBackupRecoverFromPassphraseRecoverAction: String { 
    return VectorL10n.tr("Vector", "key_backup_recover_from_passphrase_recover_action") 
  }
  /// Use your recovery key to unlock your secure message history
  internal static var keyBackupRecoverFromRecoveryKeyInfo: String { 
    return VectorL10n.tr("Vector", "key_backup_recover_from_recovery_key_info") 
  }
  /// Lost your recovery key? You can set up a new one in settings.
  internal static var keyBackupRecoverFromRecoveryKeyLostRecoveryKeyAction: String { 
    return VectorL10n.tr("Vector", "key_backup_recover_from_recovery_key_lost_recovery_key_action") 
  }
  /// Unlock History
  internal static var keyBackupRecoverFromRecoveryKeyRecoverAction: String { 
    return VectorL10n.tr("Vector", "key_backup_recover_from_recovery_key_recover_action") 
  }
  /// Enter Recovery Key
  internal static var keyBackupRecoverFromRecoveryKeyRecoveryKeyPlaceholder: String { 
    return VectorL10n.tr("Vector", "key_backup_recover_from_recovery_key_recovery_key_placeholder") 
  }
  /// Enter
  internal static var keyBackupRecoverFromRecoveryKeyRecoveryKeyTitle: String { 
    return VectorL10n.tr("Vector", "key_backup_recover_from_recovery_key_recovery_key_title") 
  }
  /// Backup could not be decrypted with this passphrase: please verify that you entered the correct recovery passphrase.
  internal static var keyBackupRecoverInvalidPassphrase: String { 
    return VectorL10n.tr("Vector", "key_backup_recover_invalid_passphrase") 
  }
  /// Incorrect Recovery Passphrase
  internal static var keyBackupRecoverInvalidPassphraseTitle: String { 
    return VectorL10n.tr("Vector", "key_backup_recover_invalid_passphrase_title") 
  }
  /// Backup could not be decrypted with this key: please verify that you entered the correct recovery key.
  internal static var keyBackupRecoverInvalidRecoveryKey: String { 
    return VectorL10n.tr("Vector", "key_backup_recover_invalid_recovery_key") 
  }
  /// Recovery Key Mismatch
  internal static var keyBackupRecoverInvalidRecoveryKeyTitle: String { 
    return VectorL10n.tr("Vector", "key_backup_recover_invalid_recovery_key_title") 
  }
  /// Backup Restored!
  internal static var keyBackupRecoverSuccessInfo: String { 
    return VectorL10n.tr("Vector", "key_backup_recover_success_info") 
  }
  /// Secure Messages
  internal static var keyBackupRecoverTitle: String { 
    return VectorL10n.tr("Vector", "key_backup_recover_title") 
  }
  /// Start using Key Backup
  internal static var keyBackupSetupBannerSubtitle: String { 
    return VectorL10n.tr("Vector", "key_backup_setup_banner_subtitle") 
  }
  /// Never lose encrypted messages
  internal static var keyBackupSetupBannerTitle: String { 
    return VectorL10n.tr("Vector", "key_backup_setup_banner_title") 
  }
  /// Messages in encrypted rooms are secured with end-to-end encryption. Only you and the recipient(s) have the keys to read these messages.\n\nSecurely back up your keys to avoid losing them.
  internal static var keyBackupSetupIntroInfo: String { 
    return VectorL10n.tr("Vector", "key_backup_setup_intro_info") 
  }
  /// Manually export keys
  internal static var keyBackupSetupIntroManualExportAction: String { 
    return VectorL10n.tr("Vector", "key_backup_setup_intro_manual_export_action") 
  }
  /// (Advanced)
  internal static var keyBackupSetupIntroManualExportInfo: String { 
    return VectorL10n.tr("Vector", "key_backup_setup_intro_manual_export_info") 
  }
  /// Start using Key Backup
  internal static var keyBackupSetupIntroSetupActionWithoutExistingBackup: String { 
    return VectorL10n.tr("Vector", "key_backup_setup_intro_setup_action_without_existing_backup") 
  }
  /// Connect this device to Key Backup
  internal static var keyBackupSetupIntroSetupConnectActionWithExistingBackup: String { 
    return VectorL10n.tr("Vector", "key_backup_setup_intro_setup_connect_action_with_existing_backup") 
  }
  /// Never lose encrypted messages
  internal static var keyBackupSetupIntroTitle: String { 
    return VectorL10n.tr("Vector", "key_backup_setup_intro_title") 
  }
  /// Passphrase doesn’t match
  internal static var keyBackupSetupPassphraseConfirmPassphraseInvalid: String { 
    return VectorL10n.tr("Vector", "key_backup_setup_passphrase_confirm_passphrase_invalid") 
  }
  /// Confirm passphrase
  internal static var keyBackupSetupPassphraseConfirmPassphrasePlaceholder: String { 
    return VectorL10n.tr("Vector", "key_backup_setup_passphrase_confirm_passphrase_placeholder") 
  }
  /// Confirm
  internal static var keyBackupSetupPassphraseConfirmPassphraseTitle: String { 
    return VectorL10n.tr("Vector", "key_backup_setup_passphrase_confirm_passphrase_title") 
  }
  /// Great!
  internal static var keyBackupSetupPassphraseConfirmPassphraseValid: String { 
    return VectorL10n.tr("Vector", "key_backup_setup_passphrase_confirm_passphrase_valid") 
  }
  /// We'll store an encrypted copy of your keys on our server. Protect your backup with a passphrase to keep it secure.\n\nFor maximum security, this should be different from your account password.
  internal static var keyBackupSetupPassphraseInfo: String { 
    return VectorL10n.tr("Vector", "key_backup_setup_passphrase_info") 
  }
  /// Try adding a word
  internal static var keyBackupSetupPassphrasePassphraseInvalid: String { 
    return VectorL10n.tr("Vector", "key_backup_setup_passphrase_passphrase_invalid") 
  }
  /// Enter passphrase
  internal static var keyBackupSetupPassphrasePassphrasePlaceholder: String { 
    return VectorL10n.tr("Vector", "key_backup_setup_passphrase_passphrase_placeholder") 
  }
  /// Enter
  internal static var keyBackupSetupPassphrasePassphraseTitle: String { 
    return VectorL10n.tr("Vector", "key_backup_setup_passphrase_passphrase_title") 
  }
  /// Great!
  internal static var keyBackupSetupPassphrasePassphraseValid: String { 
    return VectorL10n.tr("Vector", "key_backup_setup_passphrase_passphrase_valid") 
  }
  /// Set Passphrase
  internal static var keyBackupSetupPassphraseSetPassphraseAction: String { 
    return VectorL10n.tr("Vector", "key_backup_setup_passphrase_set_passphrase_action") 
  }
  /// (Advanced) Set up with Recovery Key
  internal static var keyBackupSetupPassphraseSetupRecoveryKeyAction: String { 
    return VectorL10n.tr("Vector", "key_backup_setup_passphrase_setup_recovery_key_action") 
  }
  /// Or, secure your backup with a Recovery Key, saving it somewhere safe.
  internal static var keyBackupSetupPassphraseSetupRecoveryKeyInfo: String { 
    return VectorL10n.tr("Vector", "key_backup_setup_passphrase_setup_recovery_key_info") 
  }
  /// Secure your backup with a Passphrase
  internal static var keyBackupSetupPassphraseTitle: String { 
    return VectorL10n.tr("Vector", "key_backup_setup_passphrase_title") 
  }
  /// You may lose secure messages if you log out or lose your device.
  internal static var keyBackupSetupSkipAlertMessage: String { 
    return VectorL10n.tr("Vector", "key_backup_setup_skip_alert_message") 
  }
  /// Skip
  internal static var keyBackupSetupSkipAlertSkipAction: String { 
    return VectorL10n.tr("Vector", "key_backup_setup_skip_alert_skip_action") 
  }
  /// Are you sure?
  internal static var keyBackupSetupSkipAlertTitle: String { 
    return VectorL10n.tr("Vector", "key_backup_setup_skip_alert_title") 
  }
  /// Done
  internal static var keyBackupSetupSuccessFromPassphraseDoneAction: String { 
    return VectorL10n.tr("Vector", "key_backup_setup_success_from_passphrase_done_action") 
  }
  /// Your keys are being backed up.\n\nYour recovery key is a safety net - you can use it to restore access to your encrypted messages if you forget your passphrase.\n\nKeep your recovery key somewhere very secure, like a password manager (or a safe).
  internal static var keyBackupSetupSuccessFromPassphraseInfo: String { 
    return VectorL10n.tr("Vector", "key_backup_setup_success_from_passphrase_info") 
  }
  /// Save Recovery Key
  internal static var keyBackupSetupSuccessFromPassphraseSaveRecoveryKeyAction: String { 
    return VectorL10n.tr("Vector", "key_backup_setup_success_from_passphrase_save_recovery_key_action") 
  }
  /// Your keys are being backed up.\n\nMake a copy of this recovery key and keep it safe.
  internal static var keyBackupSetupSuccessFromRecoveryKeyInfo: String { 
    return VectorL10n.tr("Vector", "key_backup_setup_success_from_recovery_key_info") 
  }
  /// I've made a copy
  internal static var keyBackupSetupSuccessFromRecoveryKeyMadeCopyAction: String { 
    return VectorL10n.tr("Vector", "key_backup_setup_success_from_recovery_key_made_copy_action") 
  }
  /// Make a Copy
  internal static var keyBackupSetupSuccessFromRecoveryKeyMakeCopyAction: String { 
    return VectorL10n.tr("Vector", "key_backup_setup_success_from_recovery_key_make_copy_action") 
  }
  /// Recovery Key
  internal static var keyBackupSetupSuccessFromRecoveryKeyRecoveryKeyTitle: String { 
    return VectorL10n.tr("Vector", "key_backup_setup_success_from_recovery_key_recovery_key_title") 
  }
  /// Success!
  internal static var keyBackupSetupSuccessTitle: String { 
    return VectorL10n.tr("Vector", "key_backup_setup_success_title") 
  }
  /// Key Backup
  internal static var keyBackupSetupTitle: String { 
    return VectorL10n.tr("Vector", "key_backup_setup_title") 
  }
  /// %.1fK
  internal static func largeBadgeValueKFormat(_ p1: Float) -> String {
    return VectorL10n.tr("Vector", "large_badge_value_k_format", p1)
  }
  /// Later
  internal static var later: String { 
    return VectorL10n.tr("Vector", "later") 
  }
  /// Leave
  internal static var leave: String { 
    return VectorL10n.tr("Vector", "leave") 
  }
  /// Library
  internal static var mediaPickerLibrary: String { 
    return VectorL10n.tr("Vector", "media_picker_library") 
  }
  /// Select
  internal static var mediaPickerSelect: String { 
    return VectorL10n.tr("Vector", "media_picker_select") 
  }
  /// Media library
  internal static var mediaPickerTitle: String { 
    return VectorL10n.tr("Vector", "media_picker_title") 
  }
  /// Audio
  internal static var mediaTypeAccessibilityAudio: String { 
    return VectorL10n.tr("Vector", "media_type_accessibility_audio") 
  }
  /// File
  internal static var mediaTypeAccessibilityFile: String { 
    return VectorL10n.tr("Vector", "media_type_accessibility_file") 
  }
  /// Image
  internal static var mediaTypeAccessibilityImage: String { 
    return VectorL10n.tr("Vector", "media_type_accessibility_image") 
  }
  /// Location
  internal static var mediaTypeAccessibilityLocation: String { 
    return VectorL10n.tr("Vector", "media_type_accessibility_location") 
  }
  /// Sticker
  internal static var mediaTypeAccessibilitySticker: String { 
    return VectorL10n.tr("Vector", "media_type_accessibility_sticker") 
  }
  /// Video
  internal static var mediaTypeAccessibilityVideo: String { 
    return VectorL10n.tr("Vector", "media_type_accessibility_video") 
  }
  /// The Internet connection appears to be offline.
  internal static var networkOfflinePrompt: String { 
    return VectorL10n.tr("Vector", "network_offline_prompt") 
  }
  /// Next
  internal static var next: String { 
    return VectorL10n.tr("Vector", "next") 
  }
  /// %@ is calling you but %@ does not support calls yet.\nYou can ignore this notification and answer the call from another device or you can reject it.
  internal static func noVoip(_ p1: String, _ p2: String) -> String {
    return VectorL10n.tr("Vector", "no_voip", p1, p2)
  }
  /// Incoming call
  internal static var noVoipTitle: String { 
    return VectorL10n.tr("Vector", "no_voip_title") 
  }
  /// Off
  internal static var off: String { 
    return VectorL10n.tr("Vector", "off") 
  }
  /// On
  internal static var on: String { 
    return VectorL10n.tr("Vector", "on") 
  }
  /// or
  internal static var or: String { 
    return VectorL10n.tr("Vector", "or") 
  }
  /// CONVERSATIONS
  internal static var peopleConversationSection: String { 
    return VectorL10n.tr("Vector", "people_conversation_section") 
  }
  /// INVITES
  internal static var peopleInvitesSection: String { 
    return VectorL10n.tr("Vector", "people_invites_section") 
  }
  /// No conversations
  internal static var peopleNoConversation: String { 
    return VectorL10n.tr("Vector", "people_no_conversation") 
  }
  /// %@ doesn't have permission to access photo library, please change privacy settings
  internal static func photoLibraryAccessNotGranted(_ p1: String) -> String {
    return VectorL10n.tr("Vector", "photo_library_access_not_granted", p1)
  }
  /// Preview
  internal static var preview: String { 
    return VectorL10n.tr("Vector", "preview") 
  }
  /// Public Rooms (at %@):
  internal static func publicRoomSectionTitle(_ p1: String) -> String {
    return VectorL10n.tr("Vector", "public_room_section_title", p1)
  }
  /// You seem to be shaking the phone in frustration. Would you like to submit a bug report?
  internal static var rageShakePrompt: String { 
    return VectorL10n.tr("Vector", "rage_shake_prompt") 
  }
  /// Reactions
  internal static var reactionHistoryTitle: String { 
    return VectorL10n.tr("Vector", "reaction_history_title") 
  }
  /// Read Receipts List
  internal static var readReceiptsList: String { 
    return VectorL10n.tr("Vector", "read_receipts_list") 
  }
  /// Read: 
  internal static var receiptStatusRead: String { 
    return VectorL10n.tr("Vector", "receipt_status_read") 
  }
  /// Remove
  internal static var remove: String { 
    return VectorL10n.tr("Vector", "remove") 
  }
  /// Rename
  internal static var rename: String { 
    return VectorL10n.tr("Vector", "rename") 
  }
  /// Please launch Riot on another device that can decrypt the message so it can send the keys to this device.
  internal static var rerequestKeysAlertMessage: String { 
    return VectorL10n.tr("Vector", "rerequest_keys_alert_message") 
  }
  /// Request Sent
  internal static var rerequestKeysAlertTitle: String { 
    return VectorL10n.tr("Vector", "rerequest_keys_alert_title") 
  }
  /// Retry
  internal static var retry: String { 
    return VectorL10n.tr("Vector", "retry") 
  }
  /// Call
  internal static var roomAccessibilityCall: String { 
    return VectorL10n.tr("Vector", "room_accessibility_call") 
  }
  /// Hang up
  internal static var roomAccessibilityHangup: String { 
    return VectorL10n.tr("Vector", "room_accessibility_hangup") 
  }
  /// Integrations
  internal static var roomAccessibilityIntegrations: String { 
    return VectorL10n.tr("Vector", "room_accessibility_integrations") 
  }
  /// Search
  internal static var roomAccessibilitySearch: String { 
    return VectorL10n.tr("Vector", "room_accessibility_search") 
  }
  /// Upload
  internal static var roomAccessibilityUpload: String { 
    return VectorL10n.tr("Vector", "room_accessibility_upload") 
  }
  /// Scroll to bottom
  internal static var roomAccessiblityScrollToBottom: String { 
    return VectorL10n.tr("Vector", "room_accessiblity_scroll_to_bottom") 
  }
  /// Take photo or video
  internal static var roomActionCamera: String { 
    return VectorL10n.tr("Vector", "room_action_camera") 
  }
  /// Reply
  internal static var roomActionReply: String { 
    return VectorL10n.tr("Vector", "room_action_reply") 
  }
  /// Send file
  internal static var roomActionSendFile: String { 
    return VectorL10n.tr("Vector", "room_action_send_file") 
  }
  /// Send photo or video
  internal static var roomActionSendPhotoOrVideo: String { 
    return VectorL10n.tr("Vector", "room_action_send_photo_or_video") 
  }
  /// Send sticker
  internal static var roomActionSendSticker: String { 
    return VectorL10n.tr("Vector", "room_action_send_sticker") 
  }
  /// You need permission to manage conference call in this room
  internal static var roomConferenceCallNoPower: String { 
    return VectorL10n.tr("Vector", "room_conference_call_no_power") 
  }
  /// Account
  internal static var roomCreationAccount: String { 
    return VectorL10n.tr("Vector", "room_creation_account") 
  }
  /// Appearance
  internal static var roomCreationAppearance: String { 
    return VectorL10n.tr("Vector", "room_creation_appearance") 
  }
  /// Name
  internal static var roomCreationAppearanceName: String { 
    return VectorL10n.tr("Vector", "room_creation_appearance_name") 
  }
  /// Chat picture (optional)
  internal static var roomCreationAppearancePicture: String { 
    return VectorL10n.tr("Vector", "room_creation_appearance_picture") 
  }
  /// No identity server is configured so you cannot add a participant with an email.
  internal static var roomCreationErrorInviteUserByEmailWithoutIdentityServer: String { 
    return VectorL10n.tr("Vector", "room_creation_error_invite_user_by_email_without_identity_server") 
  }
  /// Search / invite by User ID, Name or email
  internal static var roomCreationInviteAnotherUser: String { 
    return VectorL10n.tr("Vector", "room_creation_invite_another_user") 
  }
  /// Keep private
  internal static var roomCreationKeepPrivate: String { 
    return VectorL10n.tr("Vector", "room_creation_keep_private") 
  }
  /// Make private
  internal static var roomCreationMakePrivate: String { 
    return VectorL10n.tr("Vector", "room_creation_make_private") 
  }
  /// Make public
  internal static var roomCreationMakePublic: String { 
    return VectorL10n.tr("Vector", "room_creation_make_public") 
  }
  /// Are you sure you want to make this chat public? Anyone can read your messages and join the chat.
  internal static var roomCreationMakePublicPromptMsg: String { 
    return VectorL10n.tr("Vector", "room_creation_make_public_prompt_msg") 
  }
  /// Make this chat public?
  internal static var roomCreationMakePublicPromptTitle: String { 
    return VectorL10n.tr("Vector", "room_creation_make_public_prompt_title") 
  }
  /// Privacy
  internal static var roomCreationPrivacy: String { 
    return VectorL10n.tr("Vector", "room_creation_privacy") 
  }
  /// This chat is private
  internal static var roomCreationPrivateRoom: String { 
    return VectorL10n.tr("Vector", "room_creation_private_room") 
  }
  /// This chat is public
  internal static var roomCreationPublicRoom: String { 
    return VectorL10n.tr("Vector", "room_creation_public_room") 
  }
  /// New Chat
  internal static var roomCreationTitle: String { 
    return VectorL10n.tr("Vector", "room_creation_title") 
  }
  /// A room is already being created. Please wait.
  internal static var roomCreationWaitForCreation: String { 
    return VectorL10n.tr("Vector", "room_creation_wait_for_creation") 
  }
  /// Delete unsent messages
  internal static var roomDeleteUnsentMessages: String { 
    return VectorL10n.tr("Vector", "room_delete_unsent_messages") 
  }
  /// Who can access this room?
  internal static var roomDetailsAccessSection: String { 
    return VectorL10n.tr("Vector", "room_details_access_section") 
  }
  /// Anyone who knows the room's link, including guests
  internal static var roomDetailsAccessSectionAnyone: String { 
    return VectorL10n.tr("Vector", "room_details_access_section_anyone") 
  }
  /// Anyone who knows the room's link, apart from guests
  internal static var roomDetailsAccessSectionAnyoneApartFromGuest: String { 
    return VectorL10n.tr("Vector", "room_details_access_section_anyone_apart_from_guest") 
  }
  /// List this room in room directory
  internal static var roomDetailsAccessSectionDirectoryToggle: String { 
    return VectorL10n.tr("Vector", "room_details_access_section_directory_toggle") 
  }
  /// Only people who have been invited
  internal static var roomDetailsAccessSectionInvitedOnly: String { 
    return VectorL10n.tr("Vector", "room_details_access_section_invited_only") 
  }
  /// To link to a room it must have an address
  internal static var roomDetailsAccessSectionNoAddressWarning: String { 
    return VectorL10n.tr("Vector", "room_details_access_section_no_address_warning") 
  }
  /// You will have no main address specified. The default main address for this room will be picked randomly
  internal static var roomDetailsAddressesDisableMainAddressPromptMsg: String { 
    return VectorL10n.tr("Vector", "room_details_addresses_disable_main_address_prompt_msg") 
  }
  /// Main address warning
  internal static var roomDetailsAddressesDisableMainAddressPromptTitle: String { 
    return VectorL10n.tr("Vector", "room_details_addresses_disable_main_address_prompt_title") 
  }
  /// %@ is not a valid format for an alias
  internal static func roomDetailsAddressesInvalidAddressPromptMsg(_ p1: String) -> String {
    return VectorL10n.tr("Vector", "room_details_addresses_invalid_address_prompt_msg", p1)
  }
  /// Invalid alias format
  internal static var roomDetailsAddressesInvalidAddressPromptTitle: String { 
    return VectorL10n.tr("Vector", "room_details_addresses_invalid_address_prompt_title") 
  }
  /// Addresses
  internal static var roomDetailsAddressesSection: String { 
    return VectorL10n.tr("Vector", "room_details_addresses_section") 
  }
  /// Encrypt to verified devices only
  internal static var roomDetailsAdvancedE2eEncryptionBlacklistUnverifiedDevices: String { 
    return VectorL10n.tr("Vector", "room_details_advanced_e2e_encryption_blacklist_unverified_devices") 
  }
  /// Encryption is not enabled in this room.
  internal static var roomDetailsAdvancedE2eEncryptionDisabled: String { 
    return VectorL10n.tr("Vector", "room_details_advanced_e2e_encryption_disabled") 
  }
  /// Encryption is enabled in this room
  internal static var roomDetailsAdvancedE2eEncryptionEnabled: String { 
    return VectorL10n.tr("Vector", "room_details_advanced_e2e_encryption_enabled") 
  }
  /// Enable encryption (warning: cannot be disabled again!)
  internal static var roomDetailsAdvancedEnableE2eEncryption: String { 
    return VectorL10n.tr("Vector", "room_details_advanced_enable_e2e_encryption") 
  }
  /// Room ID:
  internal static var roomDetailsAdvancedRoomId: String { 
    return VectorL10n.tr("Vector", "room_details_advanced_room_id") 
  }
  /// Advanced
  internal static var roomDetailsAdvancedSection: String { 
    return VectorL10n.tr("Vector", "room_details_advanced_section") 
  }
  /// Banned users
  internal static var roomDetailsBannedUsersSection: String { 
    return VectorL10n.tr("Vector", "room_details_banned_users_section") 
  }
  /// Copy Room Address
  internal static var roomDetailsCopyRoomAddress: String { 
    return VectorL10n.tr("Vector", "room_details_copy_room_address") 
  }
  /// Copy Room ID
  internal static var roomDetailsCopyRoomId: String { 
    return VectorL10n.tr("Vector", "room_details_copy_room_id") 
  }
  /// Copy Room URL
  internal static var roomDetailsCopyRoomUrl: String { 
    return VectorL10n.tr("Vector", "room_details_copy_room_url") 
  }
  /// Direct Chat
  internal static var roomDetailsDirectChat: String { 
    return VectorL10n.tr("Vector", "room_details_direct_chat") 
  }
  /// Fail to add the new room addresses
  internal static var roomDetailsFailToAddRoomAliases: String { 
    return VectorL10n.tr("Vector", "room_details_fail_to_add_room_aliases") 
  }
  /// Fail to enable encryption in this room
  internal static var roomDetailsFailToEnableEncryption: String { 
    return VectorL10n.tr("Vector", "room_details_fail_to_enable_encryption") 
  }
  /// Fail to remove the room addresses
  internal static var roomDetailsFailToRemoveRoomAliases: String { 
    return VectorL10n.tr("Vector", "room_details_fail_to_remove_room_aliases") 
  }
  /// Fail to update the room photo
  internal static var roomDetailsFailToUpdateAvatar: String { 
    return VectorL10n.tr("Vector", "room_details_fail_to_update_avatar") 
  }
  /// Fail to update the history visibility
  internal static var roomDetailsFailToUpdateHistoryVisibility: String { 
    return VectorL10n.tr("Vector", "room_details_fail_to_update_history_visibility") 
  }
  /// Fail to update the main address
  internal static var roomDetailsFailToUpdateRoomCanonicalAlias: String { 
    return VectorL10n.tr("Vector", "room_details_fail_to_update_room_canonical_alias") 
  }
  /// Fail to update the related communities
  internal static var roomDetailsFailToUpdateRoomCommunities: String { 
    return VectorL10n.tr("Vector", "room_details_fail_to_update_room_communities") 
  }
  /// Fail to update the direct flag of this room
  internal static var roomDetailsFailToUpdateRoomDirect: String { 
    return VectorL10n.tr("Vector", "room_details_fail_to_update_room_direct") 
  }
  /// Fail to update the room directory visibility
  internal static var roomDetailsFailToUpdateRoomDirectoryVisibility: String { 
    return VectorL10n.tr("Vector", "room_details_fail_to_update_room_directory_visibility") 
  }
  /// Fail to update the room guest access
  internal static var roomDetailsFailToUpdateRoomGuestAccess: String { 
    return VectorL10n.tr("Vector", "room_details_fail_to_update_room_guest_access") 
  }
  /// Fail to update the join rule
  internal static var roomDetailsFailToUpdateRoomJoinRule: String { 
    return VectorL10n.tr("Vector", "room_details_fail_to_update_room_join_rule") 
  }
  /// Fail to update the room name
  internal static var roomDetailsFailToUpdateRoomName: String { 
    return VectorL10n.tr("Vector", "room_details_fail_to_update_room_name") 
  }
  /// Fail to update the topic
  internal static var roomDetailsFailToUpdateTopic: String { 
    return VectorL10n.tr("Vector", "room_details_fail_to_update_topic") 
  }
  /// Favourite
  internal static var roomDetailsFavouriteTag: String { 
    return VectorL10n.tr("Vector", "room_details_favourite_tag") 
  }
  /// Files
  internal static var roomDetailsFiles: String { 
    return VectorL10n.tr("Vector", "room_details_files") 
  }
  /// %@ is not a valid identifier for a community
  internal static func roomDetailsFlairInvalidIdPromptMsg(_ p1: String) -> String {
    return VectorL10n.tr("Vector", "room_details_flair_invalid_id_prompt_msg", p1)
  }
  /// Invalid format
  internal static var roomDetailsFlairInvalidIdPromptTitle: String { 
    return VectorL10n.tr("Vector", "room_details_flair_invalid_id_prompt_title") 
  }
  /// Show flair for communities
  internal static var roomDetailsFlairSection: String { 
    return VectorL10n.tr("Vector", "room_details_flair_section") 
  }
  /// Who can read history?
  internal static var roomDetailsHistorySection: String { 
    return VectorL10n.tr("Vector", "room_details_history_section") 
  }
  /// Anyone
  internal static var roomDetailsHistorySectionAnyone: String { 
    return VectorL10n.tr("Vector", "room_details_history_section_anyone") 
  }
  /// Members only (since the point in time of selecting this option)
  internal static var roomDetailsHistorySectionMembersOnly: String { 
    return VectorL10n.tr("Vector", "room_details_history_section_members_only") 
  }
  /// Members only (since they were invited)
  internal static var roomDetailsHistorySectionMembersOnlySinceInvited: String { 
    return VectorL10n.tr("Vector", "room_details_history_section_members_only_since_invited") 
  }
  /// Members only (since they joined)
  internal static var roomDetailsHistorySectionMembersOnlySinceJoined: String { 
    return VectorL10n.tr("Vector", "room_details_history_section_members_only_since_joined") 
  }
  /// Changes to who can read history will only apply to future messages in this room. The visibility of existing history will be unchanged.
  internal static var roomDetailsHistorySectionPromptMsg: String { 
    return VectorL10n.tr("Vector", "room_details_history_section_prompt_msg") 
  }
  /// Privacy warning
  internal static var roomDetailsHistorySectionPromptTitle: String { 
    return VectorL10n.tr("Vector", "room_details_history_section_prompt_title") 
  }
  /// Low priority
  internal static var roomDetailsLowPriorityTag: String { 
    return VectorL10n.tr("Vector", "room_details_low_priority_tag") 
  }
  /// Mute notifications
  internal static var roomDetailsMuteNotifs: String { 
    return VectorL10n.tr("Vector", "room_details_mute_notifs") 
  }
  /// Add new address
  internal static var roomDetailsNewAddress: String { 
    return VectorL10n.tr("Vector", "room_details_new_address") 
  }
  /// Add new address (e.g. #foo%@)
  internal static func roomDetailsNewAddressPlaceholder(_ p1: String) -> String {
    return VectorL10n.tr("Vector", "room_details_new_address_placeholder", p1)
  }
  /// Add new community ID (e.g. +foo%@)
  internal static func roomDetailsNewFlairPlaceholder(_ p1: String) -> String {
    return VectorL10n.tr("Vector", "room_details_new_flair_placeholder", p1)
  }
  /// This room has no local addresses
  internal static var roomDetailsNoLocalAddresses: String { 
    return VectorL10n.tr("Vector", "room_details_no_local_addresses") 
  }
  /// Members
  internal static var roomDetailsPeople: String { 
    return VectorL10n.tr("Vector", "room_details_people") 
  }
  /// Room Photo
  internal static var roomDetailsPhoto: String { 
    return VectorL10n.tr("Vector", "room_details_photo") 
  }
  /// Room Name
  internal static var roomDetailsRoomName: String { 
    return VectorL10n.tr("Vector", "room_details_room_name") 
  }
  /// Do you want to save changes?
  internal static var roomDetailsSaveChangesPrompt: String { 
    return VectorL10n.tr("Vector", "room_details_save_changes_prompt") 
  }
  /// Set as Main Address
  internal static var roomDetailsSetMainAddress: String { 
    return VectorL10n.tr("Vector", "room_details_set_main_address") 
  }
  /// Settings
  internal static var roomDetailsSettings: String { 
    return VectorL10n.tr("Vector", "room_details_settings") 
  }
  /// Room Details
  internal static var roomDetailsTitle: String { 
    return VectorL10n.tr("Vector", "room_details_title") 
  }
  /// Topic
  internal static var roomDetailsTopic: String { 
    return VectorL10n.tr("Vector", "room_details_topic") 
  }
  /// Unset as Main Address
  internal static var roomDetailsUnsetMainAddress: String { 
    return VectorL10n.tr("Vector", "room_details_unset_main_address") 
  }
  /// No public rooms available
  internal static var roomDirectoryNoPublicRoom: String { 
    return VectorL10n.tr("Vector", "room_directory_no_public_room") 
  }
  /// You do not have permission to post to this room
  internal static var roomDoNotHavePermissionToPost: String { 
    return VectorL10n.tr("Vector", "room_do_not_have_permission_to_post") 
  }
  /// %@ does not exist
  internal static func roomDoesNotExist(_ p1: String) -> String {
    return VectorL10n.tr("Vector", "room_does_not_exist", p1)
  }
  /// Reason for banning this user
  internal static var roomEventActionBanPromptReason: String { 
    return VectorL10n.tr("Vector", "room_event_action_ban_prompt_reason") 
  }
  /// Cancel Download
  internal static var roomEventActionCancelDownload: String { 
    return VectorL10n.tr("Vector", "room_event_action_cancel_download") 
  }
  /// Cancel Send
  internal static var roomEventActionCancelSend: String { 
    return VectorL10n.tr("Vector", "room_event_action_cancel_send") 
  }
  /// Copy
  internal static var roomEventActionCopy: String { 
    return VectorL10n.tr("Vector", "room_event_action_copy") 
  }
  /// Delete
  internal static var roomEventActionDelete: String { 
    return VectorL10n.tr("Vector", "room_event_action_delete") 
  }
  /// Edit
  internal static var roomEventActionEdit: String { 
    return VectorL10n.tr("Vector", "room_event_action_edit") 
  }
  /// Reason for kicking this user
  internal static var roomEventActionKickPromptReason: String { 
    return VectorL10n.tr("Vector", "room_event_action_kick_prompt_reason") 
  }
  /// More
  internal static var roomEventActionMore: String { 
    return VectorL10n.tr("Vector", "room_event_action_more") 
  }
  /// Permalink
  internal static var roomEventActionPermalink: String { 
    return VectorL10n.tr("Vector", "room_event_action_permalink") 
  }
  /// Quote
  internal static var roomEventActionQuote: String { 
    return VectorL10n.tr("Vector", "room_event_action_quote") 
  }
  /// Reaction history
  internal static var roomEventActionReactionHistory: String { 
    return VectorL10n.tr("Vector", "room_event_action_reaction_history") 
  }
  /// Show all
  internal static var roomEventActionReactionShowAll: String { 
    return VectorL10n.tr("Vector", "room_event_action_reaction_show_all") 
  }
  /// Show less
  internal static var roomEventActionReactionShowLess: String { 
    return VectorL10n.tr("Vector", "room_event_action_reaction_show_less") 
  }
  /// Remove
  internal static var roomEventActionRedact: String { 
    return VectorL10n.tr("Vector", "room_event_action_redact") 
  }
  /// Reply
  internal static var roomEventActionReply: String { 
    return VectorL10n.tr("Vector", "room_event_action_reply") 
  }
  /// Report content
  internal static var roomEventActionReport: String { 
    return VectorL10n.tr("Vector", "room_event_action_report") 
  }
  /// Do you want to hide all messages from this user?
  internal static var roomEventActionReportPromptIgnoreUser: String { 
    return VectorL10n.tr("Vector", "room_event_action_report_prompt_ignore_user") 
  }
  /// Reason for reporting this content
  internal static var roomEventActionReportPromptReason: String { 
    return VectorL10n.tr("Vector", "room_event_action_report_prompt_reason") 
  }
  /// Resend
  internal static var roomEventActionResend: String { 
    return VectorL10n.tr("Vector", "room_event_action_resend") 
  }
  /// Save
  internal static var roomEventActionSave: String { 
    return VectorL10n.tr("Vector", "room_event_action_save") 
  }
  /// Share
  internal static var roomEventActionShare: String { 
    return VectorL10n.tr("Vector", "room_event_action_share") 
  }
  /// View Decrypted Source
  internal static var roomEventActionViewDecryptedSource: String { 
    return VectorL10n.tr("Vector", "room_event_action_view_decrypted_source") 
  }
  /// Encryption Information
  internal static var roomEventActionViewEncryption: String { 
    return VectorL10n.tr("Vector", "room_event_action_view_encryption") 
  }
  /// View Source
  internal static var roomEventActionViewSource: String { 
    return VectorL10n.tr("Vector", "room_event_action_view_source") 
  }
  /// Failed to send
  internal static var roomEventFailedToSend: String { 
    return VectorL10n.tr("Vector", "room_event_failed_to_send") 
  }
  /// Jump to first unread message
  internal static var roomJumpToFirstUnread: String { 
    return VectorL10n.tr("Vector", "room_jump_to_first_unread") 
  }
  /// %@, %@ & others are typing…
  internal static func roomManyUsersAreTyping(_ p1: String, _ p2: String) -> String {
    return VectorL10n.tr("Vector", "room_many_users_are_typing", p1, p2)
  }
  /// Message edits
  internal static var roomMessageEditsHistoryTitle: String { 
    return VectorL10n.tr("Vector", "room_message_edits_history_title") 
  }
  /// Send a message (unencrypted)…
  internal static var roomMessagePlaceholder: String { 
    return VectorL10n.tr("Vector", "room_message_placeholder") 
  }
  /// Send a reply (unencrypted)…
  internal static var roomMessageReplyToPlaceholder: String { 
    return VectorL10n.tr("Vector", "room_message_reply_to_placeholder") 
  }
  /// Send a reply…
  internal static var roomMessageReplyToShortPlaceholder: String { 
    return VectorL10n.tr("Vector", "room_message_reply_to_short_placeholder") 
  }
  /// Send a message…
  internal static var roomMessageShortPlaceholder: String { 
    return VectorL10n.tr("Vector", "room_message_short_placeholder") 
  }
  /// Unable to open the link.
  internal static var roomMessageUnableOpenLinkErrorMessage: String { 
    return VectorL10n.tr("Vector", "room_message_unable_open_link_error_message") 
  }
  /// %d new message
  internal static func roomNewMessageNotification(_ p1: Int) -> String {
    return VectorL10n.tr("Vector", "room_new_message_notification", p1)
  }
  /// %d new messages
  internal static func roomNewMessagesNotification(_ p1: Int) -> String {
    return VectorL10n.tr("Vector", "room_new_messages_notification", p1)
  }
  /// Connectivity to the server has been lost.
  internal static var roomOfflineNotification: String { 
    return VectorL10n.tr("Vector", "room_offline_notification") 
  }
  /// %@ is typing…
  internal static func roomOneUserIsTyping(_ p1: String) -> String {
    return VectorL10n.tr("Vector", "room_one_user_is_typing", p1)
  }
  /// Ongoing conference call. Join as %@ or %@.
  internal static func roomOngoingConferenceCall(_ p1: String, _ p2: String) -> String {
    return VectorL10n.tr("Vector", "room_ongoing_conference_call", p1, p2)
  }
  /// Close
  internal static var roomOngoingConferenceCallClose: String { 
    return VectorL10n.tr("Vector", "room_ongoing_conference_call_close") 
  }
  /// Ongoing conference call. Join as %@ or %@. %@ it.
  internal static func roomOngoingConferenceCallWithClose(_ p1: String, _ p2: String, _ p3: String) -> String {
    return VectorL10n.tr("Vector", "room_ongoing_conference_call_with_close", p1, p2, p3)
  }
  /// Ban from this room
  internal static var roomParticipantsActionBan: String { 
    return VectorL10n.tr("Vector", "room_participants_action_ban") 
  }
  /// Hide all messages from this user
  internal static var roomParticipantsActionIgnore: String { 
    return VectorL10n.tr("Vector", "room_participants_action_ignore") 
  }
  /// Invite
  internal static var roomParticipantsActionInvite: String { 
    return VectorL10n.tr("Vector", "room_participants_action_invite") 
  }
  /// Leave this room
  internal static var roomParticipantsActionLeave: String { 
    return VectorL10n.tr("Vector", "room_participants_action_leave") 
  }
  /// Mention
  internal static var roomParticipantsActionMention: String { 
    return VectorL10n.tr("Vector", "room_participants_action_mention") 
  }
  /// Remove from this room
  internal static var roomParticipantsActionRemove: String { 
    return VectorL10n.tr("Vector", "room_participants_action_remove") 
  }
  /// Admin tools
  internal static var roomParticipantsActionSectionAdminTools: String { 
    return VectorL10n.tr("Vector", "room_participants_action_section_admin_tools") 
  }
  /// Devices
  internal static var roomParticipantsActionSectionDevices: String { 
    return VectorL10n.tr("Vector", "room_participants_action_section_devices") 
  }
  /// Direct chats
  internal static var roomParticipantsActionSectionDirectChats: String { 
    return VectorL10n.tr("Vector", "room_participants_action_section_direct_chats") 
  }
  /// Other
  internal static var roomParticipantsActionSectionOther: String { 
    return VectorL10n.tr("Vector", "room_participants_action_section_other") 
  }
  /// Make admin
  internal static var roomParticipantsActionSetAdmin: String { 
    return VectorL10n.tr("Vector", "room_participants_action_set_admin") 
  }
  /// Reset to normal user
  internal static var roomParticipantsActionSetDefaultPowerLevel: String { 
    return VectorL10n.tr("Vector", "room_participants_action_set_default_power_level") 
  }
  /// Make moderator
  internal static var roomParticipantsActionSetModerator: String { 
    return VectorL10n.tr("Vector", "room_participants_action_set_moderator") 
  }
  /// Start new chat
  internal static var roomParticipantsActionStartNewChat: String { 
    return VectorL10n.tr("Vector", "room_participants_action_start_new_chat") 
  }
  /// Start video call
  internal static var roomParticipantsActionStartVideoCall: String { 
    return VectorL10n.tr("Vector", "room_participants_action_start_video_call") 
  }
  /// Start voice call
  internal static var roomParticipantsActionStartVoiceCall: String { 
    return VectorL10n.tr("Vector", "room_participants_action_start_voice_call") 
  }
  /// Unban
  internal static var roomParticipantsActionUnban: String { 
    return VectorL10n.tr("Vector", "room_participants_action_unban") 
  }
  /// Show all messages from this user
  internal static var roomParticipantsActionUnignore: String { 
    return VectorL10n.tr("Vector", "room_participants_action_unignore") 
  }
  /// Add participant
  internal static var roomParticipantsAddParticipant: String { 
    return VectorL10n.tr("Vector", "room_participants_add_participant") 
  }
  /// ago
  internal static var roomParticipantsAgo: String { 
    return VectorL10n.tr("Vector", "room_participants_ago") 
  }
  /// Filter room members
  internal static var roomParticipantsFilterRoomMembers: String { 
    return VectorL10n.tr("Vector", "room_participants_filter_room_members") 
  }
  /// Idle
  internal static var roomParticipantsIdle: String { 
    return VectorL10n.tr("Vector", "room_participants_idle") 
  }
  /// Search / invite by User ID, Name or email
  internal static var roomParticipantsInviteAnotherUser: String { 
    return VectorL10n.tr("Vector", "room_participants_invite_another_user") 
  }
  /// Malformed ID. Should be an email address or a Matrix ID like '@localpart:domain'
  internal static var roomParticipantsInviteMalformedId: String { 
    return VectorL10n.tr("Vector", "room_participants_invite_malformed_id") 
  }
  /// Invite Error
  internal static var roomParticipantsInviteMalformedIdTitle: String { 
    return VectorL10n.tr("Vector", "room_participants_invite_malformed_id_title") 
  }
  /// Are you sure you want to invite %@ to this chat?
  internal static func roomParticipantsInvitePromptMsg(_ p1: String) -> String {
    return VectorL10n.tr("Vector", "room_participants_invite_prompt_msg", p1)
  }
  /// Confirmation
  internal static var roomParticipantsInvitePromptTitle: String { 
    return VectorL10n.tr("Vector", "room_participants_invite_prompt_title") 
  }
  /// INVITED
  internal static var roomParticipantsInvitedSection: String { 
    return VectorL10n.tr("Vector", "room_participants_invited_section") 
  }
  /// Are you sure you want to leave the room?
  internal static var roomParticipantsLeavePromptMsg: String { 
    return VectorL10n.tr("Vector", "room_participants_leave_prompt_msg") 
  }
  /// Leave room
  internal static var roomParticipantsLeavePromptTitle: String { 
    return VectorL10n.tr("Vector", "room_participants_leave_prompt_title") 
  }
  /// %d participants
  internal static func roomParticipantsMultiParticipants(_ p1: Int) -> String {
    return VectorL10n.tr("Vector", "room_participants_multi_participants", p1)
  }
  /// now
  internal static var roomParticipantsNow: String { 
    return VectorL10n.tr("Vector", "room_participants_now") 
  }
  /// Offline
  internal static var roomParticipantsOffline: String { 
    return VectorL10n.tr("Vector", "room_participants_offline") 
  }
  /// 1 participant
  internal static var roomParticipantsOneParticipant: String { 
    return VectorL10n.tr("Vector", "room_participants_one_participant") 
  }
  /// Online
  internal static var roomParticipantsOnline: String { 
    return VectorL10n.tr("Vector", "room_participants_online") 
  }
  /// Are you sure you want to remove %@ from this chat?
  internal static func roomParticipantsRemovePromptMsg(_ p1: String) -> String {
    return VectorL10n.tr("Vector", "room_participants_remove_prompt_msg", p1)
  }
  /// Confirmation
  internal static var roomParticipantsRemovePromptTitle: String { 
    return VectorL10n.tr("Vector", "room_participants_remove_prompt_title") 
  }
  /// Remove third-party invite is not supported yet until the api exists
  internal static var roomParticipantsRemoveThirdPartyInviteMsg: String { 
    return VectorL10n.tr("Vector", "room_participants_remove_third_party_invite_msg") 
  }
  /// No identity server is configured so you cannot start a chat with a contact using an email.
  internal static var roomParticipantsStartNewChatErrorUsingUserEmailWithoutIdentityServer: String { 
    return VectorL10n.tr("Vector", "room_participants_start_new_chat_error_using_user_email_without_identity_server") 
  }
  /// Participants
  internal static var roomParticipantsTitle: String { 
    return VectorL10n.tr("Vector", "room_participants_title") 
  }
  /// Unknown
  internal static var roomParticipantsUnknown: String { 
    return VectorL10n.tr("Vector", "room_participants_unknown") 
  }
  /// This room is a continuation of another conversation.
  internal static var roomPredecessorInformation: String { 
    return VectorL10n.tr("Vector", "room_predecessor_information") 
  }
  /// Tap here to see older messages.
  internal static var roomPredecessorLink: String { 
    return VectorL10n.tr("Vector", "room_predecessor_link") 
  }
  /// You have been invited to join this room by %@
  internal static func roomPreviewInvitationFormat(_ p1: String) -> String {
    return VectorL10n.tr("Vector", "room_preview_invitation_format", p1)
  }
  /// This is a preview of this room. Room interactions have been disabled.
  internal static var roomPreviewSubtitle: String { 
    return VectorL10n.tr("Vector", "room_preview_subtitle") 
  }
  /// You are trying to access %@. Would you like to join in order to participate in the discussion?
  internal static func roomPreviewTryJoinAnUnknownRoom(_ p1: String) -> String {
    return VectorL10n.tr("Vector", "room_preview_try_join_an_unknown_room", p1)
  }
  /// a room
  internal static var roomPreviewTryJoinAnUnknownRoomDefault: String { 
    return VectorL10n.tr("Vector", "room_preview_try_join_an_unknown_room_default") 
  }
  /// This invitation was sent to %@, which is not associated with this account. You may wish to login with a different account, or add this email to your account.
  internal static func roomPreviewUnlinkedEmailWarning(_ p1: String) -> String {
    return VectorL10n.tr("Vector", "room_preview_unlinked_email_warning", p1)
  }
  /// cancel all
  internal static var roomPromptCancel: String { 
    return VectorL10n.tr("Vector", "room_prompt_cancel") 
  }
  /// Resend all
  internal static var roomPromptResend: String { 
    return VectorL10n.tr("Vector", "room_prompt_resend") 
  }
  /// ROOMS
  internal static var roomRecentsConversationsSection: String { 
    return VectorL10n.tr("Vector", "room_recents_conversations_section") 
  }
  /// Create room
  internal static var roomRecentsCreateEmptyRoom: String { 
    return VectorL10n.tr("Vector", "room_recents_create_empty_room") 
  }
  /// ROOM DIRECTORY
  internal static var roomRecentsDirectorySection: String { 
    return VectorL10n.tr("Vector", "room_recents_directory_section") 
  }
  /// Network
  internal static var roomRecentsDirectorySectionNetwork: String { 
    return VectorL10n.tr("Vector", "room_recents_directory_section_network") 
  }
  /// FAVOURITES
  internal static var roomRecentsFavouritesSection: String { 
    return VectorL10n.tr("Vector", "room_recents_favourites_section") 
  }
  /// INVITES
  internal static var roomRecentsInvitesSection: String { 
    return VectorL10n.tr("Vector", "room_recents_invites_section") 
  }
  /// Join room
  internal static var roomRecentsJoinRoom: String { 
    return VectorL10n.tr("Vector", "room_recents_join_room") 
  }
  /// Type a room id or a room alias
  internal static var roomRecentsJoinRoomPrompt: String { 
    return VectorL10n.tr("Vector", "room_recents_join_room_prompt") 
  }
  /// Join a room
  internal static var roomRecentsJoinRoomTitle: String { 
    return VectorL10n.tr("Vector", "room_recents_join_room_title") 
  }
  /// LOW PRIORITY
  internal static var roomRecentsLowPrioritySection: String { 
    return VectorL10n.tr("Vector", "room_recents_low_priority_section") 
  }
  /// No rooms
  internal static var roomRecentsNoConversation: String { 
    return VectorL10n.tr("Vector", "room_recents_no_conversation") 
  }
  /// PEOPLE
  internal static var roomRecentsPeopleSection: String { 
    return VectorL10n.tr("Vector", "room_recents_people_section") 
  }
  /// SYSTEM ALERTS
  internal static var roomRecentsServerNoticeSection: String { 
    return VectorL10n.tr("Vector", "room_recents_server_notice_section") 
  }
  /// Start chat
  internal static var roomRecentsStartChatWith: String { 
    return VectorL10n.tr("Vector", "room_recents_start_chat_with") 
  }
  /// This room has been replaced and is no longer active.
  internal static var roomReplacementInformation: String { 
    return VectorL10n.tr("Vector", "room_replacement_information") 
  }
  /// The conversation continues here.
  internal static var roomReplacementLink: String { 
    return VectorL10n.tr("Vector", "room_replacement_link") 
  }
  /// Resend unsent messages
  internal static var roomResendUnsentMessages: String { 
    return VectorL10n.tr("Vector", "room_resend_unsent_messages") 
  }
  ///  Please 
  internal static var roomResourceLimitExceededMessageContact1: String { 
    return VectorL10n.tr("Vector", "room_resource_limit_exceeded_message_contact_1") 
  }
  /// contact your service administrator
  internal static var roomResourceLimitExceededMessageContact2Link: String { 
    return VectorL10n.tr("Vector", "room_resource_limit_exceeded_message_contact_2_link") 
  }
  ///  to continue using this service.
  internal static var roomResourceLimitExceededMessageContact3: String { 
    return VectorL10n.tr("Vector", "room_resource_limit_exceeded_message_contact_3") 
  }
  /// This homeserver has exceeded one of its resource limits so 
  internal static var roomResourceUsageLimitReachedMessage1Default: String { 
    return VectorL10n.tr("Vector", "room_resource_usage_limit_reached_message_1_default") 
  }
  /// This homeserver has hit its Monthly Active User limit so 
  internal static var roomResourceUsageLimitReachedMessage1MonthlyActiveUser: String { 
    return VectorL10n.tr("Vector", "room_resource_usage_limit_reached_message_1_monthly_active_user") 
  }
  /// some users will not be able to log in.
  internal static var roomResourceUsageLimitReachedMessage2: String { 
    return VectorL10n.tr("Vector", "room_resource_usage_limit_reached_message_2") 
  }
  ///  to get this limit increased.
  internal static var roomResourceUsageLimitReachedMessageContact3: String { 
    return VectorL10n.tr("Vector", "room_resource_usage_limit_reached_message_contact_3") 
  }
  /// Invite members
  internal static var roomTitleInviteMembers: String { 
    return VectorL10n.tr("Vector", "room_title_invite_members") 
  }
  /// %@ members
  internal static func roomTitleMembers(_ p1: String) -> String {
    return VectorL10n.tr("Vector", "room_title_members", p1)
  }
  /// %@/%@ active members
  internal static func roomTitleMultipleActiveMembers(_ p1: String, _ p2: String) -> String {
    return VectorL10n.tr("Vector", "room_title_multiple_active_members", p1, p2)
  }
  /// New room
  internal static var roomTitleNewRoom: String { 
    return VectorL10n.tr("Vector", "room_title_new_room") 
  }
  /// %@/%@ active member
  internal static func roomTitleOneActiveMember(_ p1: String, _ p2: String) -> String {
    return VectorL10n.tr("Vector", "room_title_one_active_member", p1, p2)
  }
  /// 1 member
  internal static var roomTitleOneMember: String { 
    return VectorL10n.tr("Vector", "room_title_one_member") 
  }
  /// %@ & %@ are typing…
  internal static func roomTwoUsersAreTyping(_ p1: String, _ p2: String) -> String {
    return VectorL10n.tr("Vector", "room_two_users_are_typing", p1, p2)
  }
  /// Messages not sent. %@ or %@ now?
  internal static func roomUnsentMessagesNotification(_ p1: String, _ p2: String) -> String {
    return VectorL10n.tr("Vector", "room_unsent_messages_notification", p1, p2)
  }
  /// Message not sent due to unknown devices being present. %@ or %@ now?
  internal static func roomUnsentMessagesUnknownDevicesNotification(_ p1: String, _ p2: String) -> String {
    return VectorL10n.tr("Vector", "room_unsent_messages_unknown_devices_notification", p1, p2)
  }
  /// End-to-end encryption is in beta and may not be reliable.\n\nYou should not yet trust it to secure data.\n\nDevices will not yet be able to decrypt history from before they joined the room.\n\nEncrypted messages will not be visible on clients that do not yet implement encryption.
  internal static var roomWarningAboutEncryption: String { 
    return VectorL10n.tr("Vector", "room_warning_about_encryption") 
  }
  /// Save
  internal static var save: String { 
    return VectorL10n.tr("Vector", "save") 
  }
  /// Search
  internal static var searchDefaultPlaceholder: String { 
    return VectorL10n.tr("Vector", "search_default_placeholder") 
  }
  /// Files
  internal static var searchFiles: String { 
    return VectorL10n.tr("Vector", "search_files") 
  }
  /// Searching…
  internal static var searchInProgress: String { 
    return VectorL10n.tr("Vector", "search_in_progress") 
  }
  /// Messages
  internal static var searchMessages: String { 
    return VectorL10n.tr("Vector", "search_messages") 
  }
  /// No results
  internal static var searchNoResult: String { 
    return VectorL10n.tr("Vector", "search_no_result") 
  }
  /// People
  internal static var searchPeople: String { 
    return VectorL10n.tr("Vector", "search_people") 
  }
  /// Search by User ID, Name or email
  internal static var searchPeoplePlaceholder: String { 
    return VectorL10n.tr("Vector", "search_people_placeholder") 
  }
  /// Rooms
  internal static var searchRooms: String { 
    return VectorL10n.tr("Vector", "search_rooms") 
  }
  /// Send to %@
  internal static func sendTo(_ p1: String) -> String {
    return VectorL10n.tr("Vector", "send_to", p1)
  }
  /// Sending
  internal static var sending: String { 
    return VectorL10n.tr("Vector", "sending") 
  }
  /// Accept
  internal static var serviceTermsModalAcceptButton: String { 
    return VectorL10n.tr("Vector", "service_terms_modal_accept_button") 
  }
  /// Be discoverable by others
  internal static var serviceTermsModalDescriptionForIdentityServer: String { 
    return VectorL10n.tr("Vector", "service_terms_modal_description_for_identity_server") 
  }
  /// Use Bots, bridges, widgets and sticker packs
  internal static var serviceTermsModalDescriptionForIntegrationManager: String { 
    return VectorL10n.tr("Vector", "service_terms_modal_description_for_integration_manager") 
  }
  /// To continue you need to accept the Terms of this service.
  internal static var serviceTermsModalMessage: String { 
    return VectorL10n.tr("Vector", "service_terms_modal_message") 
  }
  /// Terms Of Service
  internal static var serviceTermsModalTitle: String { 
    return VectorL10n.tr("Vector", "service_terms_modal_title") 
  }
  /// Add email address
  internal static var settingsAddEmailAddress: String { 
    return VectorL10n.tr("Vector", "settings_add_email_address") 
  }
  /// Add phone number
  internal static var settingsAddPhoneNumber: String { 
    return VectorL10n.tr("Vector", "settings_add_phone_number") 
  }
  /// ADVANCED
  internal static var settingsAdvanced: String { 
    return VectorL10n.tr("Vector", "settings_advanced") 
  }
  /// Receive incoming calls on your lock screen. See your Riot calls in the system's call history. If iCloud is enabled, this call history will be shared with Apple.
  internal static var settingsCallkitInfo: String { 
    return VectorL10n.tr("Vector", "settings_callkit_info") 
  }
  /// CALLS
  internal static var settingsCallsSettings: String { 
    return VectorL10n.tr("Vector", "settings_calls_settings") 
  }
  /// Allow fallback call assist server
  internal static var settingsCallsStunServerFallbackButton: String { 
    return VectorL10n.tr("Vector", "settings_calls_stun_server_fallback_button") 
  }
  /// Allow fallback call assist server %@ when your homeserver does not offer one (your IP address would be shared during a call).
  internal static func settingsCallsStunServerFallbackDescription(_ p1: String) -> String {
    return VectorL10n.tr("Vector", "settings_calls_stun_server_fallback_description", p1)
  }
  /// Change password
  internal static var settingsChangePassword: String { 
    return VectorL10n.tr("Vector", "settings_change_password") 
  }
  /// Clear cache
  internal static var settingsClearCache: String { 
    return VectorL10n.tr("Vector", "settings_clear_cache") 
  }
  /// Homeserver is %@
  internal static func settingsConfigHomeServer(_ p1: String) -> String {
    return VectorL10n.tr("Vector", "settings_config_home_server", p1)
  }
  /// Identity server is %@
  internal static func settingsConfigIdentityServer(_ p1: String) -> String {
    return VectorL10n.tr("Vector", "settings_config_identity_server", p1)
  }
  /// No build info
  internal static var settingsConfigNoBuildInfo: String { 
    return VectorL10n.tr("Vector", "settings_config_no_build_info") 
  }
  /// Logged in as %@
  internal static func settingsConfigUserId(_ p1: String) -> String {
    return VectorL10n.tr("Vector", "settings_config_user_id", p1)
  }
  /// confirm password
  internal static var settingsConfirmPassword: String { 
    return VectorL10n.tr("Vector", "settings_confirm_password") 
  }
  /// LOCAL CONTACTS
  internal static var settingsContacts: String { 
    return VectorL10n.tr("Vector", "settings_contacts") 
  }
  /// Use emails and phone numbers to discover users
  internal static var settingsContactsDiscoverMatrixUsers: String { 
    return VectorL10n.tr("Vector", "settings_contacts_discover_matrix_users") 
  }
  /// Phonebook country
  internal static var settingsContactsPhonebookCountry: String { 
    return VectorL10n.tr("Vector", "settings_contacts_phonebook_country") 
  }
  /// Copyright
  internal static var settingsCopyright: String { 
    return VectorL10n.tr("Vector", "settings_copyright") 
  }
  /// https://riot.im/copyright
  internal static var settingsCopyrightUrl: String { 
    return VectorL10n.tr("Vector", "settings_copyright_url") 
  }
  /// Encrypt to verified devices only
  internal static var settingsCryptoBlacklistUnverifiedDevices: String { 
    return VectorL10n.tr("Vector", "settings_crypto_blacklist_unverified_devices") 
  }
  /// \nDevice ID: 
  internal static var settingsCryptoDeviceId: String { 
    return VectorL10n.tr("Vector", "settings_crypto_device_id") 
  }
  /// \nDevice key:\n
  internal static var settingsCryptoDeviceKey: String { 
    return VectorL10n.tr("Vector", "settings_crypto_device_key") 
  }
  /// Device Public Name: 
  internal static var settingsCryptoDeviceName: String { 
    return VectorL10n.tr("Vector", "settings_crypto_device_name") 
  }
  /// Export keys
  internal static var settingsCryptoExport: String { 
    return VectorL10n.tr("Vector", "settings_crypto_export") 
  }
  /// CRYPTOGRAPHY
  internal static var settingsCryptography: String { 
    return VectorL10n.tr("Vector", "settings_cryptography") 
  }
  /// DEACTIVATE ACCOUNT
  internal static var settingsDeactivateAccount: String { 
    return VectorL10n.tr("Vector", "settings_deactivate_account") 
  }
  /// Deactivate my account
  internal static var settingsDeactivateMyAccount: String { 
    return VectorL10n.tr("Vector", "settings_deactivate_my_account") 
  }
  /// DEVICES
  internal static var settingsDevices: String { 
    return VectorL10n.tr("Vector", "settings_devices") 
  }
  /// A device's public name is visible to people you communicate with
  internal static var settingsDevicesDescription: String { 
    return VectorL10n.tr("Vector", "settings_devices_description") 
  }
  /// An error occured. Please retry.
  internal static var settingsDiscoveryErrorMessage: String { 
    return VectorL10n.tr("Vector", "settings_discovery_error_message") 
  }
  /// You are not currently using an identity server. To be discoverable by existing contacts you known, add one.
  internal static var settingsDiscoveryNoIdentityServer: String { 
    return VectorL10n.tr("Vector", "settings_discovery_no_identity_server") 
  }
  /// DISCOVERY
  internal static var settingsDiscoverySettings: String { 
    return VectorL10n.tr("Vector", "settings_discovery_settings") 
  }
  /// Agree to the Identity Server (%@) Terms of Service to allow yourself to be discoverable by email address or phone number.
  internal static func settingsDiscoveryTermsNotSigned(_ p1: String) -> String {
    return VectorL10n.tr("Vector", "settings_discovery_terms_not_signed", p1)
  }
  /// Cancel email validation
  internal static var settingsDiscoveryThreePidDetailsCancelEmailValidationAction: String { 
    return VectorL10n.tr("Vector", "settings_discovery_three_pid_details_cancel_email_validation_action") 
  }
  /// Enter SMS activation code
  internal static var settingsDiscoveryThreePidDetailsEnterSmsCodeAction: String { 
    return VectorL10n.tr("Vector", "settings_discovery_three_pid_details_enter_sms_code_action") 
  }
  /// Manage preferences for this email address, which other users can use to discover you and use to invite you to rooms. Add or remove email addresses in Accounts.
  internal static var settingsDiscoveryThreePidDetailsInformationEmail: String { 
    return VectorL10n.tr("Vector", "settings_discovery_three_pid_details_information_email") 
  }
  /// Manage preferences for this phone number, which other users can use to discover you and use to invite you to rooms. Add or remove phone numbers in Accounts.
  internal static var settingsDiscoveryThreePidDetailsInformationPhoneNumber: String { 
    return VectorL10n.tr("Vector", "settings_discovery_three_pid_details_information_phone_number") 
  }
  /// Revoke
  internal static var settingsDiscoveryThreePidDetailsRevokeAction: String { 
    return VectorL10n.tr("Vector", "settings_discovery_three_pid_details_revoke_action") 
  }
  /// Share
  internal static var settingsDiscoveryThreePidDetailsShareAction: String { 
    return VectorL10n.tr("Vector", "settings_discovery_three_pid_details_share_action") 
  }
  /// Manage email
  internal static var settingsDiscoveryThreePidDetailsTitleEmail: String { 
    return VectorL10n.tr("Vector", "settings_discovery_three_pid_details_title_email") 
  }
  /// Manage phone number
  internal static var settingsDiscoveryThreePidDetailsTitlePhoneNumber: String { 
    return VectorL10n.tr("Vector", "settings_discovery_three_pid_details_title_phone_number") 
  }
  /// Manage which email addresses or phone numbers other users can use to discover you and use to invite you to rooms. Add or remove email addresses or phone numbers from this list in 
  internal static var settingsDiscoveryThreePidsManagementInformationPart1: String { 
    return VectorL10n.tr("Vector", "settings_discovery_three_pids_management_information_part1") 
  }
  /// User Settings
  internal static var settingsDiscoveryThreePidsManagementInformationPart2: String { 
    return VectorL10n.tr("Vector", "settings_discovery_three_pids_management_information_part2") 
  }
  /// .
  internal static var settingsDiscoveryThreePidsManagementInformationPart3: String { 
    return VectorL10n.tr("Vector", "settings_discovery_three_pids_management_information_part3") 
  }
  /// Display Name
  internal static var settingsDisplayName: String { 
    return VectorL10n.tr("Vector", "settings_display_name") 
  }
  /// Email
  internal static var settingsEmailAddress: String { 
    return VectorL10n.tr("Vector", "settings_email_address") 
  }
  /// Enter your email address
  internal static var settingsEmailAddressPlaceholder: String { 
    return VectorL10n.tr("Vector", "settings_email_address_placeholder") 
  }
  /// Integrated calling
  internal static var settingsEnableCallkit: String { 
    return VectorL10n.tr("Vector", "settings_enable_callkit") 
  }
  /// Notifications on this device
  internal static var settingsEnablePushNotif: String { 
    return VectorL10n.tr("Vector", "settings_enable_push_notif") 
  }
  /// Rage shake to report bug
  internal static var settingsEnableRageshake: String { 
    return VectorL10n.tr("Vector", "settings_enable_rageshake") 
  }
  /// Fail to update password
  internal static var settingsFailToUpdatePassword: String { 
    return VectorL10n.tr("Vector", "settings_fail_to_update_password") 
  }
  /// Fail to update profile
  internal static var settingsFailToUpdateProfile: String { 
    return VectorL10n.tr("Vector", "settings_fail_to_update_profile") 
  }
  /// First Name
  internal static var settingsFirstName: String { 
    return VectorL10n.tr("Vector", "settings_first_name") 
  }
  /// Show flair where allowed
  internal static var settingsFlair: String { 
    return VectorL10n.tr("Vector", "settings_flair") 
  }
  /// Global notification settings are available on your %@ web client
  internal static func settingsGlobalSettingsInfo(_ p1: String) -> String {
    return VectorL10n.tr("Vector", "settings_global_settings_info", p1)
  }
  /// Using the identity server set above, you can discover and be discoverable by existing contacts you know.
  internal static var settingsIdentityServerDescription: String { 
    return VectorL10n.tr("Vector", "settings_identity_server_description") 
  }
  /// No identity server configured
  internal static var settingsIdentityServerNoIs: String { 
    return VectorL10n.tr("Vector", "settings_identity_server_no_is") 
  }
  /// You are not currently using an identity server. To discover and be discoverable by existing contacts you know, add one above.
  internal static var settingsIdentityServerNoIsDescription: String { 
    return VectorL10n.tr("Vector", "settings_identity_server_no_is_description") 
  }
  /// IDENTITY SERVER
  internal static var settingsIdentityServerSettings: String { 
    return VectorL10n.tr("Vector", "settings_identity_server_settings") 
  }
  /// IGNORED USERS
  internal static var settingsIgnoredUsers: String { 
    return VectorL10n.tr("Vector", "settings_ignored_users") 
  }
  /// KEY BACKUP
  internal static var settingsKeyBackup: String { 
    return VectorL10n.tr("Vector", "settings_key_backup") 
  }
  /// Connect this device to Key Backup
  internal static var settingsKeyBackupButtonConnect: String { 
    return VectorL10n.tr("Vector", "settings_key_backup_button_connect") 
  }
  /// Start using Key Backup
  internal static var settingsKeyBackupButtonCreate: String { 
    return VectorL10n.tr("Vector", "settings_key_backup_button_create") 
  }
  /// Delete Backup
  internal static var settingsKeyBackupButtonDelete: String { 
    return VectorL10n.tr("Vector", "settings_key_backup_button_delete") 
  }
  /// Restore from Backup
  internal static var settingsKeyBackupButtonRestore: String { 
    return VectorL10n.tr("Vector", "settings_key_backup_button_restore") 
  }
  /// Are you sure? You will lose your encrypted messages if your keys are not backed up properly.
  internal static var settingsKeyBackupDeleteConfirmationPromptMsg: String { 
    return VectorL10n.tr("Vector", "settings_key_backup_delete_confirmation_prompt_msg") 
  }
  /// Delete Backup
  internal static var settingsKeyBackupDeleteConfirmationPromptTitle: String { 
    return VectorL10n.tr("Vector", "settings_key_backup_delete_confirmation_prompt_title") 
  }
  /// Encrypted messages are secured with end-to-end encryption. Only you and the recipient(s) have the keys to read these messages.
  internal static var settingsKeyBackupInfo: String { 
    return VectorL10n.tr("Vector", "settings_key_backup_info") 
  }
  /// Algorithm: %@
  internal static func settingsKeyBackupInfoAlgorithm(_ p1: String) -> String {
    return VectorL10n.tr("Vector", "settings_key_backup_info_algorithm", p1)
  }
  /// Checking...
  internal static var settingsKeyBackupInfoChecking: String { 
    return VectorL10n.tr("Vector", "settings_key_backup_info_checking") 
  }
  /// Your keys are not being backed up from this device.
  internal static var settingsKeyBackupInfoNone: String { 
    return VectorL10n.tr("Vector", "settings_key_backup_info_none") 
  }
  /// This device is not backing up your keys, but you do have an existing backup you can restore from and add to going forward.
  internal static var settingsKeyBackupInfoNotValid: String { 
    return VectorL10n.tr("Vector", "settings_key_backup_info_not_valid") 
  }
  /// Backing up %@ keys...
  internal static func settingsKeyBackupInfoProgress(_ p1: String) -> String {
    return VectorL10n.tr("Vector", "settings_key_backup_info_progress", p1)
  }
  /// All keys backed up
  internal static var settingsKeyBackupInfoProgressDone: String { 
    return VectorL10n.tr("Vector", "settings_key_backup_info_progress_done") 
  }
  /// Connect this device to key backup before signing out to avoid losing any keys that may only be on this device.
  internal static var settingsKeyBackupInfoSignoutWarning: String { 
    return VectorL10n.tr("Vector", "settings_key_backup_info_signout_warning") 
  }
  /// Backup has an invalid signature from %@
  internal static func settingsKeyBackupInfoTrustSignatureInvalidDeviceUnverified(_ p1: String) -> String {
    return VectorL10n.tr("Vector", "settings_key_backup_info_trust_signature_invalid_device_unverified", p1)
  }
  /// Backup has an invalid signature from %@
  internal static func settingsKeyBackupInfoTrustSignatureInvalidDeviceVerified(_ p1: String) -> String {
    return VectorL10n.tr("Vector", "settings_key_backup_info_trust_signature_invalid_device_verified", p1)
  }
  /// Backup has a signature from device with ID: %@
  internal static func settingsKeyBackupInfoTrustSignatureUnknown(_ p1: String) -> String {
    return VectorL10n.tr("Vector", "settings_key_backup_info_trust_signature_unknown", p1)
  }
  /// Backup has a valid signature from this device
  internal static var settingsKeyBackupInfoTrustSignatureValid: String { 
    return VectorL10n.tr("Vector", "settings_key_backup_info_trust_signature_valid") 
  }
  /// Backup has a signature from %@
  internal static func settingsKeyBackupInfoTrustSignatureValidDeviceUnverified(_ p1: String) -> String {
    return VectorL10n.tr("Vector", "settings_key_backup_info_trust_signature_valid_device_unverified", p1)
  }
  /// Backup has a valid signature from %@
  internal static func settingsKeyBackupInfoTrustSignatureValidDeviceVerified(_ p1: String) -> String {
    return VectorL10n.tr("Vector", "settings_key_backup_info_trust_signature_valid_device_verified", p1)
  }
  /// This device is backing up your keys.
  internal static var settingsKeyBackupInfoValid: String { 
    return VectorL10n.tr("Vector", "settings_key_backup_info_valid") 
  }
  /// Key Backup Version: %@
  internal static func settingsKeyBackupInfoVersion(_ p1: String) -> String {
    return VectorL10n.tr("Vector", "settings_key_backup_info_version", p1)
  }
  /// LABS
  internal static var settingsLabs: String { 
    return VectorL10n.tr("Vector", "settings_labs") 
  }
  /// Create conference calls with jitsi
  internal static var settingsLabsCreateConferenceWithJitsi: String { 
    return VectorL10n.tr("Vector", "settings_labs_create_conference_with_jitsi") 
  }
  /// End-to-End Encryption
  internal static var settingsLabsE2eEncryption: String { 
    return VectorL10n.tr("Vector", "settings_labs_e2e_encryption") 
  }
  /// To finish setting up encryption you must log in again.
  internal static var settingsLabsE2eEncryptionPromptMessage: String { 
    return VectorL10n.tr("Vector", "settings_labs_e2e_encryption_prompt_message") 
  }
  /// React to messages with emoji
  internal static var settingsLabsMessageReaction: String { 
    return VectorL10n.tr("Vector", "settings_labs_message_reaction") 
  }
  /// Lazy load rooms members
  internal static var settingsLabsRoomMembersLazyLoading: String { 
    return VectorL10n.tr("Vector", "settings_labs_room_members_lazy_loading") 
  }
  /// Your homeserver does not support lazy loading of room members yet. Try later.
  internal static var settingsLabsRoomMembersLazyLoadingErrorMessage: String { 
    return VectorL10n.tr("Vector", "settings_labs_room_members_lazy_loading_error_message") 
  }
  /// Mark all messages as read
  internal static var settingsMarkAllAsRead: String { 
    return VectorL10n.tr("Vector", "settings_mark_all_as_read") 
  }
  /// new password
  internal static var settingsNewPassword: String { 
    return VectorL10n.tr("Vector", "settings_new_password") 
  }
  /// Night Mode
  internal static var settingsNightMode: String { 
    return VectorL10n.tr("Vector", "settings_night_mode") 
  }
  /// NOTIFICATION SETTINGS
  internal static var settingsNotificationsSettings: String { 
    return VectorL10n.tr("Vector", "settings_notifications_settings") 
  }
  /// old password
  internal static var settingsOldPassword: String { 
    return VectorL10n.tr("Vector", "settings_old_password") 
  }
  /// Olm Version %@
  internal static func settingsOlmVersion(_ p1: String) -> String {
    return VectorL10n.tr("Vector", "settings_olm_version", p1)
  }
  /// Notifications are denied for %@, please allow them in your device settings
  internal static func settingsOnDeniedNotification(_ p1: String) -> String {
    return VectorL10n.tr("Vector", "settings_on_denied_notification", p1)
  }
  /// OTHER
  internal static var settingsOther: String { 
    return VectorL10n.tr("Vector", "settings_other") 
  }
  /// Your password has been updated
  internal static var settingsPasswordUpdated: String { 
    return VectorL10n.tr("Vector", "settings_password_updated") 
  }
  /// Phone
  internal static var settingsPhoneNumber: String { 
    return VectorL10n.tr("Vector", "settings_phone_number") 
  }
  /// Pin rooms with missed notifications
  internal static var settingsPinRoomsWithMissedNotif: String { 
    return VectorL10n.tr("Vector", "settings_pin_rooms_with_missed_notif") 
  }
  /// Pin rooms with unread messages
  internal static var settingsPinRoomsWithUnread: String { 
    return VectorL10n.tr("Vector", "settings_pin_rooms_with_unread") 
  }
  /// Privacy Policy
  internal static var settingsPrivacyPolicy: String { 
    return VectorL10n.tr("Vector", "settings_privacy_policy") 
  }
  /// https://riot.im/privacy
  internal static var settingsPrivacyPolicyUrl: String { 
    return VectorL10n.tr("Vector", "settings_privacy_policy_url") 
  }
  /// Profile Picture
  internal static var settingsProfilePicture: String { 
    return VectorL10n.tr("Vector", "settings_profile_picture") 
  }
  /// Are you sure you want to remove the email address %@?
  internal static func settingsRemoveEmailPromptMsg(_ p1: String) -> String {
    return VectorL10n.tr("Vector", "settings_remove_email_prompt_msg", p1)
  }
  /// Are you sure you want to remove the phone number %@?
  internal static func settingsRemovePhonePromptMsg(_ p1: String) -> String {
    return VectorL10n.tr("Vector", "settings_remove_phone_prompt_msg", p1)
  }
  /// Confirmation
  internal static var settingsRemovePromptTitle: String { 
    return VectorL10n.tr("Vector", "settings_remove_prompt_title") 
  }
  /// Report bug
  internal static var settingsReportBug: String { 
    return VectorL10n.tr("Vector", "settings_report_bug") 
  }
  /// Send anon crash & usage data
  internal static var settingsSendCrashReport: String { 
    return VectorL10n.tr("Vector", "settings_send_crash_report") 
  }
  /// Show decrypted content
  internal static var settingsShowDecryptedContent: String { 
    return VectorL10n.tr("Vector", "settings_show_decrypted_content") 
  }
  /// Sign Out
  internal static var settingsSignOut: String { 
    return VectorL10n.tr("Vector", "settings_sign_out") 
  }
  /// Are you sure?
  internal static var settingsSignOutConfirmation: String { 
    return VectorL10n.tr("Vector", "settings_sign_out_confirmation") 
  }
  /// You will lose your end-to-end encryption keys. That means you will no longer be able to read old messages in encrypted rooms on this device.
  internal static var settingsSignOutE2eWarn: String { 
    return VectorL10n.tr("Vector", "settings_sign_out_e2e_warn") 
  }
  /// Surname
  internal static var settingsSurname: String { 
    return VectorL10n.tr("Vector", "settings_surname") 
  }
  /// Terms & Conditions
  internal static var settingsTermConditions: String { 
    return VectorL10n.tr("Vector", "settings_term_conditions") 
  }
  /// https://riot.im/tac_apple
  internal static var settingsTermConditionsUrl: String { 
    return VectorL10n.tr("Vector", "settings_term_conditions_url") 
  }
  /// Third-party Notices
  internal static var settingsThirdPartyNotices: String { 
    return VectorL10n.tr("Vector", "settings_third_party_notices") 
  }
  /// Manage which email addresses or phone numbers you can use to log in or recover your account here. Control who can find you in 
  internal static var settingsThreePidsManagementInformationPart1: String { 
    return VectorL10n.tr("Vector", "settings_three_pids_management_information_part1") 
  }
  /// Discovery
  internal static var settingsThreePidsManagementInformationPart2: String { 
    return VectorL10n.tr("Vector", "settings_three_pids_management_information_part2") 
  }
  /// .
  internal static var settingsThreePidsManagementInformationPart3: String { 
    return VectorL10n.tr("Vector", "settings_three_pids_management_information_part3") 
  }
  /// Settings
  internal static var settingsTitle: String { 
    return VectorL10n.tr("Vector", "settings_title") 
  }
  /// Language
  internal static var settingsUiLanguage: String { 
    return VectorL10n.tr("Vector", "settings_ui_language") 
  }
  /// Theme
  internal static var settingsUiTheme: String { 
    return VectorL10n.tr("Vector", "settings_ui_theme") 
  }
  /// Auto
  internal static var settingsUiThemeAuto: String { 
    return VectorL10n.tr("Vector", "settings_ui_theme_auto") 
  }
  /// Black
  internal static var settingsUiThemeBlack: String { 
    return VectorL10n.tr("Vector", "settings_ui_theme_black") 
  }
  /// Dark
  internal static var settingsUiThemeDark: String { 
    return VectorL10n.tr("Vector", "settings_ui_theme_dark") 
  }
  /// Light
  internal static var settingsUiThemeLight: String { 
    return VectorL10n.tr("Vector", "settings_ui_theme_light") 
  }
  /// "Auto" uses your device "Invert Colours" settings
  internal static var settingsUiThemePickerMessage: String { 
    return VectorL10n.tr("Vector", "settings_ui_theme_picker_message") 
  }
  /// Select a theme
  internal static var settingsUiThemePickerTitle: String { 
    return VectorL10n.tr("Vector", "settings_ui_theme_picker_title") 
  }
  /// Show all messages from %@?
  internal static func settingsUnignoreUser(_ p1: String) -> String {
    return VectorL10n.tr("Vector", "settings_unignore_user", p1)
  }
  /// USER INTERFACE
  internal static var settingsUserInterface: String { 
    return VectorL10n.tr("Vector", "settings_user_interface") 
  }
  /// USER SETTINGS
  internal static var settingsUserSettings: String { 
    return VectorL10n.tr("Vector", "settings_user_settings") 
  }
  /// Version %@
  internal static func settingsVersion(_ p1: String) -> String {
    return VectorL10n.tr("Vector", "settings_version", p1)
  }
  /// Login in the main app to share content
  internal static var shareExtensionAuthPrompt: String { 
    return VectorL10n.tr("Vector", "share_extension_auth_prompt") 
  }
  /// Failed to send. Check in the main app the encryption settings for this room
  internal static var shareExtensionFailedToEncrypt: String { 
    return VectorL10n.tr("Vector", "share_extension_failed_to_encrypt") 
  }
  /// Sign out
  internal static var signOutExistingKeyBackupAlertSignOutAction: String { 
    return VectorL10n.tr("Vector", "sign_out_existing_key_backup_alert_sign_out_action") 
  }
  /// Are you sure you want to sign out?
  internal static var signOutExistingKeyBackupAlertTitle: String { 
    return VectorL10n.tr("Vector", "sign_out_existing_key_backup_alert_title") 
  }
  /// I'll wait
  internal static var signOutKeyBackupInProgressAlertCancelAction: String { 
    return VectorL10n.tr("Vector", "sign_out_key_backup_in_progress_alert_cancel_action") 
  }
  /// I don't want my encrypted messages
  internal static var signOutKeyBackupInProgressAlertDiscardKeyBackupAction: String { 
    return VectorL10n.tr("Vector", "sign_out_key_backup_in_progress_alert_discard_key_backup_action") 
  }
  /// Key backup in progress. If you sign out now you’ll lose access to your encrypted messages.
  internal static var signOutKeyBackupInProgressAlertTitle: String { 
    return VectorL10n.tr("Vector", "sign_out_key_backup_in_progress_alert_title") 
  }
  /// I don't want my encrypted messages
  internal static var signOutNonExistingKeyBackupAlertDiscardKeyBackupAction: String { 
    return VectorL10n.tr("Vector", "sign_out_non_existing_key_backup_alert_discard_key_backup_action") 
  }
  /// Start using Key Backup
  internal static var signOutNonExistingKeyBackupAlertSetupKeyBackupAction: String { 
    return VectorL10n.tr("Vector", "sign_out_non_existing_key_backup_alert_setup_key_backup_action") 
  }
  /// You’ll lose access to your encrypted messages if you sign out now
  internal static var signOutNonExistingKeyBackupAlertTitle: String { 
    return VectorL10n.tr("Vector", "sign_out_non_existing_key_backup_alert_title") 
  }
  /// Backup
  internal static var signOutNonExistingKeyBackupSignOutConfirmationAlertBackupAction: String { 
    return VectorL10n.tr("Vector", "sign_out_non_existing_key_backup_sign_out_confirmation_alert_backup_action") 
  }
  /// You'll lose access to your encrypted messages unless you back up your keys before signing out.
  internal static var signOutNonExistingKeyBackupSignOutConfirmationAlertMessage: String { 
    return VectorL10n.tr("Vector", "sign_out_non_existing_key_backup_sign_out_confirmation_alert_message") 
  }
  /// Sign out
  internal static var signOutNonExistingKeyBackupSignOutConfirmationAlertSignOutAction: String { 
    return VectorL10n.tr("Vector", "sign_out_non_existing_key_backup_sign_out_confirmation_alert_sign_out_action") 
  }
  /// You'll lose your encrypted messages
  internal static var signOutNonExistingKeyBackupSignOutConfirmationAlertTitle: String { 
    return VectorL10n.tr("Vector", "sign_out_non_existing_key_backup_sign_out_confirmation_alert_title") 
  }
  /// Start
  internal static var start: String { 
    return VectorL10n.tr("Vector", "start") 
  }
  /// Communicate, your way.\n\nA chat app, under your control and entirely flexible. Riot lets you communicate the way you want. Made for [matrix] - the standard for open, decentralised communication.\n\nGet a free matrix.org account, get your own server at https://modular.im, or use another Matrix server.\n\nWhy choose Riot.im?\n\nCOMPLETE COMMUNICATION: Build rooms around your teams, your friends, your community - however you like! Chat, share files, add widgets and make voice and video calls - all free of charge.\n\nPOWERFUL INTEGRATIONS: Use Riot.im with the tools you know and love. With Riot.im you can even chat with users and groups on other chat apps.\n\nPRIVATE AND SECURE: Keep your conversations secret. State of the art end-to-end encryption ensures that private communication stays private.\n\nOPEN, NOT CLOSED: Open source, and built on Matrix. Own your own data by hosting your own server, or selecting one you trust.\n\nEVERYWHERE YOU ARE: Stay in touch wherever you are with fully synchronised message history across all your devices and online at https://riot.im.
  internal static var storeFullDescription: String { 
    return VectorL10n.tr("Vector", "store_full_description") 
  }
  /// Secure decentralised chat/VoIP
  internal static var storeShortDescription: String { 
    return VectorL10n.tr("Vector", "store_short_description") 
  }
  /// Favourites
  internal static var titleFavourites: String { 
    return VectorL10n.tr("Vector", "title_favourites") 
  }
  /// Communities
  internal static var titleGroups: String { 
    return VectorL10n.tr("Vector", "title_groups") 
  }
  /// Home
  internal static var titleHome: String { 
    return VectorL10n.tr("Vector", "title_home") 
  }
  /// People
  internal static var titlePeople: String { 
    return VectorL10n.tr("Vector", "title_people") 
  }
  /// Rooms
  internal static var titleRooms: String { 
    return VectorL10n.tr("Vector", "title_rooms") 
  }
  /// Today
  internal static var today: String { 
    return VectorL10n.tr("Vector", "today") 
  }
  /// This room contains unknown devices which have not been verified.\nThis means there is no guarantee that the devices belong to the users they claim to.\nWe recommend you go through the verification process for each device before continuing, but you can resend the message without verifying if you prefer.
  internal static var unknownDevicesAlert: String { 
    return VectorL10n.tr("Vector", "unknown_devices_alert") 
  }
  /// Room contains unknown devices
  internal static var unknownDevicesAlertTitle: String { 
    return VectorL10n.tr("Vector", "unknown_devices_alert_title") 
  }
  /// Answer Anyway
  internal static var unknownDevicesAnswerAnyway: String { 
    return VectorL10n.tr("Vector", "unknown_devices_answer_anyway") 
  }
  /// Call Anyway
  internal static var unknownDevicesCallAnyway: String { 
    return VectorL10n.tr("Vector", "unknown_devices_call_anyway") 
  }
  /// Send Anyway
  internal static var unknownDevicesSendAnyway: String { 
    return VectorL10n.tr("Vector", "unknown_devices_send_anyway") 
  }
  /// Unknown devices
  internal static var unknownDevicesTitle: String { 
    return VectorL10n.tr("Vector", "unknown_devices_title") 
  }
  /// Verify…
  internal static var unknownDevicesVerify: String { 
    return VectorL10n.tr("Vector", "unknown_devices_verify") 
  }
  /// Video
  internal static var video: String { 
    return VectorL10n.tr("Vector", "video") 
  }
  /// View
  internal static var view: String { 
    return VectorL10n.tr("Vector", "view") 
  }
  /// Voice
  internal static var voice: String { 
    return VectorL10n.tr("Vector", "voice") 
  }
  /// Warning
  internal static var warning: String { 
    return VectorL10n.tr("Vector", "warning") 
  }
  /// Widget creation has failed
  internal static var widgetCreationFailure: String { 
    return VectorL10n.tr("Vector", "widget_creation_failure") 
  }
  /// Failed to send request.
  internal static var widgetIntegrationFailedToSendRequest: String { 
    return VectorL10n.tr("Vector", "widget_integration_failed_to_send_request") 
  }
  /// Missing room_id in request.
  internal static var widgetIntegrationMissingRoomId: String { 
    return VectorL10n.tr("Vector", "widget_integration_missing_room_id") 
  }
  /// Missing user_id in request.
  internal static var widgetIntegrationMissingUserId: String { 
    return VectorL10n.tr("Vector", "widget_integration_missing_user_id") 
  }
  /// You are not in this room.
  internal static var widgetIntegrationMustBeInRoom: String { 
    return VectorL10n.tr("Vector", "widget_integration_must_be_in_room") 
  }
  /// You need to be able to invite users to do that.
  internal static var widgetIntegrationNeedToBeAbleToInvite: String { 
    return VectorL10n.tr("Vector", "widget_integration_need_to_be_able_to_invite") 
  }
  /// You do not have permission to do that in this room.
  internal static var widgetIntegrationNoPermissionInRoom: String { 
    return VectorL10n.tr("Vector", "widget_integration_no_permission_in_room") 
  }
  /// Power level must be positive integer.
  internal static var widgetIntegrationPositivePowerLevel: String { 
    return VectorL10n.tr("Vector", "widget_integration_positive_power_level") 
  }
  /// This room is not recognised.
  internal static var widgetIntegrationRoomNotRecognised: String { 
    return VectorL10n.tr("Vector", "widget_integration_room_not_recognised") 
  }
  /// Room %@ is not visible.
  internal static func widgetIntegrationRoomNotVisible(_ p1: String) -> String {
    return VectorL10n.tr("Vector", "widget_integration_room_not_visible", p1)
  }
  /// Unable to create widget.
  internal static var widgetIntegrationUnableToCreate: String { 
    return VectorL10n.tr("Vector", "widget_integration_unable_to_create") 
  }
  /// Failed to connect to integrations server
  internal static var widgetIntegrationsServerFailedToConnect: String { 
    return VectorL10n.tr("Vector", "widget_integrations_server_failed_to_connect") 
  }
  /// No integrations server configured
  internal static var widgetNoIntegrationsServerConfigured: String { 
    return VectorL10n.tr("Vector", "widget_no_integrations_server_configured") 
  }
  /// You need permission to manage widgets in this room
  internal static var widgetNoPowerToManage: String { 
    return VectorL10n.tr("Vector", "widget_no_power_to_manage") 
  }
  /// Integrations
  internal static var widgetPickerTitle: String { 
    return VectorL10n.tr("Vector", "widget_picker_title") 
  }
  /// You don't currently have any stickerpacks enabled.
  internal static var widgetStickerPickerNoStickerpacksAlert: String { 
    return VectorL10n.tr("Vector", "widget_sticker_picker_no_stickerpacks_alert") 
  }
  /// Add some now?
  internal static var widgetStickerPickerNoStickerpacksAlertAddNow: String { 
    return VectorL10n.tr("Vector", "widget_sticker_picker_no_stickerpacks_alert_add_now") 
  }
  /// Yesterday
  internal static var yesterday: String { 
    return VectorL10n.tr("Vector", "yesterday") 
  }
  /// You
  internal static var you: String { 
    return VectorL10n.tr("Vector", "you") 
  }
}
// swiftlint:enable function_parameter_count identifier_name line_length type_body_length

// MARK: - Implementation Details

extension VectorL10n {
  static func tr(_ table: String, _ key: String, _ args: CVarArg...) -> String {
    let format = NSLocalizedString(key, tableName: table, bundle: Bundle(for: BundleToken.self), comment: "")
    let locale: Locale
    if let localeIdentifier = Bundle.mxk_language() {
       locale = Locale(identifier: localeIdentifier)
    } else if let fallbackLocaleIdentifier = Bundle.mxk_fallbackLanguage() {
       locale = Locale(identifier: fallbackLocaleIdentifier)
    } else {
       locale = Locale.current
    }        

      return String(format: format, locale: locale, arguments: args)
    }
}

private final class BundleToken {}<|MERGE_RESOLUTION|>--- conflicted
+++ resolved
@@ -994,16 +994,16 @@
   internal static var encryptedRoomMessageReplyToPlaceholder: String { 
     return VectorL10n.tr("Vector", "encrypted_room_message_reply_to_placeholder") 
   }
-<<<<<<< HEAD
+
   /// Add an identity server in your settings to invite by email.
   internal static var errorInvite3pidWithNoIdentityServer: String { 
     return VectorL10n.tr("Vector", "error_invite_3pid_with_no_identity_server") 
-=======
+
   /// It looks like you’re trying to connect to another homeserver. Do you want to sign out?
   internal static var errorUserAlreadyLoggedIn: String { 
-    return VectorL10n.tr("Vector", "error_user_already_logged_in") 
->>>>>>> ccfd5a8b
-  }
+    return VectorL10n.tr("Vector", "error_user_already_logged_in")
+  }
+    
   /// VoIP conference added by %@
   internal static func eventFormatterJitsiWidgetAdded(_ p1: String) -> String {
     return VectorL10n.tr("Vector", "event_formatter_jitsi_widget_added", p1)
