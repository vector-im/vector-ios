/*
 Copyright 2018 New Vector Ltd
 
 Licensed under the Apache License, Version 2.0 (the "License");
 you may not use this file except in compliance with the License.
 You may obtain a copy of the License at
 
 http://www.apache.org/licenses/LICENSE-2.0
 
 Unless required by applicable law or agreed to in writing, software
 distributed under the License is distributed on an "AS IS" BASIS,
 WITHOUT WARRANTIES OR CONDITIONS OF ANY KIND, either express or implied.
 See the License for the specific language governing permissions and
 limitations under the License.
 */

import Foundation

/// Store Riot specific app settings.
@objcMembers
final class RiotSettings: NSObject {
    
    // MARK: - Constants
    
    private enum UserDefaultsKeys {
        static let homeserverUrlString = "homeserverurl"
        static let identityServerUrlString = "identityserverurl"
        static let enableCrashReport = "enableCrashReport"
        static let enableRageShake = "enableRageShake"
        static let userInterfaceTheme = "userInterfaceTheme"
        static let notificationsShowDecryptedContent = "showDecryptedContent"
        static let pinRoomsWithMissedNotifications = "pinRoomsWithMissedNotif"
        static let pinRoomsWithUnreadMessages = "pinRoomsWithUnread"
        static let allowStunServerFallback = "allowStunServerFallback"
        static let hideVerifyThisSessionAlert = "hideVerifyThisSessionAlert"
        static let hideReviewSessionsAlert = "hideReviewSessionsAlert"
        static let matrixApps = "matrixApps"
        static let showNSFWPublicRooms = "showNSFWPublicRooms"
        static let settingsScreenShowChangePassword = "settingsScreenShowChangePassword"
        static let settingsScreenShowInviteFriends = "settingsScreenShowInviteFriends"
        static let settingsScreenShowEnableStunServerFallback = "settingsScreenShowEnableStunServerFallback"
        static let settingsSecurityScreenShowSessions = "settingsSecurityScreenShowSessions"
        static let settingsSecurityScreenShowSetupBackup = "settingsSecurityScreenShowSetupBackup"
        static let settingsSecurityScreenShowRestoreBackup = "settingsSecurityScreenShowRestoreBackup"
        static let settingsSecurityScreenShowDeleteBackup = "settingsSecurityScreenShowDeleteBackup"
        static let settingsSecurityScreenShowCryptographyInfo = "settingsSecurityScreenShowCryptographyInfo"
        static let settingsSecurityScreenShowCryptographyExport = "settingsSecurityScreenShowCryptographyExport"
        static let settingsSecurityScreenShowAdvancedUnverifiedDevices = "settingsSecurityScreenShowAdvancedBlacklistUnverifiedDevices"
        static let roomCreationScreenAllowEncryptionConfiguration = "roomCreationScreenAllowEncryptionConfiguration"
        static let roomCreationScreenRoomIsEncrypted = "roomCreationScreenRoomIsEncrypted"
        static let roomCreationScreenAllowRoomTypeConfiguration = "roomCreationScreenAllowRoomTypeConfiguration"
        static let roomCreationScreenRoomIsPublic = "roomCreationScreenRoomIsPublic"
        static let allowInviteExernalUsers = "allowInviteExernalUsers"
<<<<<<< HEAD
        static let enableRingingForGroupCalls = "enableRingingForGroupCalls"
=======
        static let homeScreenShowFavouritesTab = "homeScreenShowFavouritesTab"
        static let homeScreenShowPeopleTab = "homeScreenShowPeopleTab"
        static let homeScreenShowRoomsTab = "homeScreenShowRoomsTab"
        static let homeScreenShowCommunitiesTab = "homeScreenShowCommunitiesTab"
>>>>>>> aa515639
    }
    
    static let shared = RiotSettings()
    
    /// UserDefaults to be used on reads and writes.
    private lazy var defaults: UserDefaults = {
        guard let userDefaults = UserDefaults(suiteName: BuildSettings.applicationGroupIdentifier) else {
            fatalError("[RiotSettings] Fail to load shared UserDefaults")
        }
        return userDefaults
    }()
    
    // MARK: - Public
    
    func reset() {
        defaults.removeObject(forKey: UserDefaultsKeys.settingsScreenShowChangePassword)
        defaults.removeObject(forKey: UserDefaultsKeys.settingsScreenShowInviteFriends)
        defaults.removeObject(forKey: UserDefaultsKeys.settingsScreenShowEnableStunServerFallback)
        defaults.removeObject(forKey: UserDefaultsKeys.settingsSecurityScreenShowSessions)
        defaults.removeObject(forKey: UserDefaultsKeys.settingsSecurityScreenShowSetupBackup)
        defaults.removeObject(forKey: UserDefaultsKeys.settingsSecurityScreenShowRestoreBackup)
        defaults.removeObject(forKey: UserDefaultsKeys.settingsSecurityScreenShowDeleteBackup)
        defaults.removeObject(forKey: UserDefaultsKeys.settingsSecurityScreenShowCryptographyInfo)
        defaults.removeObject(forKey: UserDefaultsKeys.settingsSecurityScreenShowCryptographyExport)
        defaults.removeObject(forKey: UserDefaultsKeys.settingsSecurityScreenShowAdvancedUnverifiedDevices)
        defaults.removeObject(forKey: UserDefaultsKeys.allowInviteExernalUsers)
    }
    
    // MARK: Servers
    
    var homeserverUrlString: String {
        get {
            return defaults.string(forKey: UserDefaultsKeys.homeserverUrlString) ?? BuildSettings.serverConfigDefaultHomeserverUrlString
        } set {
            defaults.set(newValue, forKey: UserDefaultsKeys.homeserverUrlString)
        }
    }
    
    var identityServerUrlString: String {
        get {
            return defaults.string(forKey: UserDefaultsKeys.identityServerUrlString) ?? BuildSettings.serverConfigDefaultIdentityServerUrlString
        } set {
            defaults.set(newValue, forKey: UserDefaultsKeys.identityServerUrlString)
        }
    }
    
    // MARK: Notifications
    
    /// Indicate if `showDecryptedContentInNotifications` settings has been set once.
    var isShowDecryptedContentInNotificationsHasBeenSetOnce: Bool {
        return defaults.object(forKey: UserDefaultsKeys.notificationsShowDecryptedContent) != nil
    }
    
    /// Indicate if UserDefaults suite has been migrated once.
    var isUserDefaultsMigrated: Bool {
        return defaults.object(forKey: UserDefaultsKeys.notificationsShowDecryptedContent) != nil
    }
    
    func migrate() {
        //  read all values from standard
        let dictionary = UserDefaults.standard.dictionaryRepresentation()
        
        //  write values to suite
        //  remove redundant values from standard
        for (key, value) in dictionary {
            defaults.set(value, forKey: key)
            UserDefaults.standard.removeObject(forKey: key)
        }
    }
    
    /// Indicate if encrypted messages content should be displayed in notifications.
    var showDecryptedContentInNotifications: Bool {
        get {
            return defaults.bool(forKey: UserDefaultsKeys.notificationsShowDecryptedContent)
        } set {
            defaults.set(newValue, forKey: UserDefaultsKeys.notificationsShowDecryptedContent)
        }
    }
    
    /// Indicate if rooms with missed notifications should be displayed first on home screen.
    var pinRoomsWithMissedNotificationsOnHome: Bool {
        get {
            return defaults.bool(forKey: UserDefaultsKeys.pinRoomsWithMissedNotifications)
        } set {
            defaults.set(newValue, forKey: UserDefaultsKeys.pinRoomsWithMissedNotifications)
        }
    }
    
    /// Indicate if rooms with unread messages should be displayed first on home screen.
    var pinRoomsWithUnreadMessagesOnHome: Bool {
        get {
            return defaults.bool(forKey: UserDefaultsKeys.pinRoomsWithUnreadMessages)
        } set {
            defaults.set(newValue, forKey: UserDefaultsKeys.pinRoomsWithUnreadMessages)
        }
    }
    
    /// Indicate to show Not Safe For Work public rooms.
    var showNSFWPublicRooms: Bool {
        get {
            return defaults.bool(forKey: UserDefaultsKeys.showNSFWPublicRooms)
        } set {
            defaults.set(newValue, forKey: UserDefaultsKeys.showNSFWPublicRooms)
        }
    }
    
    // MARK: User interface
    
    var userInterfaceTheme: String? {
        get {
            return defaults.string(forKey: UserDefaultsKeys.userInterfaceTheme)
        } set {
            defaults.set(newValue, forKey: UserDefaultsKeys.userInterfaceTheme)
        }
    }
    
    // MARK: Other
    
    /// Indicate if `enableCrashReport` settings has been set once.
    var isEnableCrashReportHasBeenSetOnce: Bool {
        return defaults.object(forKey: UserDefaultsKeys.enableCrashReport) != nil
    }
    
    var enableCrashReport: Bool {
        get {
            return defaults.bool(forKey: UserDefaultsKeys.enableCrashReport)
        } set {
            defaults.set(newValue, forKey: UserDefaultsKeys.enableCrashReport)
        }
    }
    
    var enableRageShake: Bool {
        get {
            return defaults.bool(forKey: UserDefaultsKeys.enableRageShake)
        } set {
            defaults.set(newValue, forKey: UserDefaultsKeys.enableRageShake)
        }
    }
    
    // MARK: Labs
    
    /// Indicates if CallKit ringing is enabled for group calls. This setting does not disable the CallKit integration for group calls, only relates to ringing.
    var enableRingingForGroupCalls: Bool {
        get {
            return defaults.bool(forKey: UserDefaultsKeys.enableRingingForGroupCalls)
        } set {
            defaults.set(newValue, forKey: UserDefaultsKeys.enableRingingForGroupCalls)
        }
    }
    
    // MARK: Calls

    /// Indicate if `allowStunServerFallback` settings has been set once.
    var isAllowStunServerFallbackHasBeenSetOnce: Bool {
        return defaults.object(forKey: UserDefaultsKeys.allowStunServerFallback) != nil
    }

    var allowStunServerFallback: Bool {
        get {
            return defaults.bool(forKey: UserDefaultsKeys.allowStunServerFallback)
        } set {
            defaults.set(newValue, forKey: UserDefaultsKeys.allowStunServerFallback)
        }
    }
    
    // MARK: Key verification
    
    var hideVerifyThisSessionAlert: Bool {
        get {
            return defaults.bool(forKey: UserDefaultsKeys.hideVerifyThisSessionAlert)
        } set {
            defaults.set(newValue, forKey: UserDefaultsKeys.hideVerifyThisSessionAlert)
        }
    }
    
    var hideReviewSessionsAlert: Bool {
        get {
            return defaults.bool(forKey: UserDefaultsKeys.hideReviewSessionsAlert)
        } set {
            defaults.set(newValue, forKey: UserDefaultsKeys.hideReviewSessionsAlert)
        }
    }
    
    var matrixApps: Bool {
        get {
            return defaults.bool(forKey: UserDefaultsKeys.matrixApps)
        } set {
            defaults.set(newValue, forKey: UserDefaultsKeys.matrixApps)
        }
    }
    
    // MARK: - Room Creation Screen

    var roomCreationScreenAllowEncryptionConfiguration: Bool {
        get {
            guard defaults.object(forKey: UserDefaultsKeys.roomCreationScreenAllowEncryptionConfiguration) != nil else {
                return BuildSettings.roomCreationScreenAllowEncryptionConfiguration
            }
            return defaults.bool(forKey: UserDefaultsKeys.roomCreationScreenAllowEncryptionConfiguration)
        } set {
            defaults.set(newValue, forKey: UserDefaultsKeys.roomCreationScreenAllowEncryptionConfiguration)
        }
    }
    var roomCreationScreenRoomIsEncrypted: Bool {
        get {
            guard defaults.object(forKey: UserDefaultsKeys.roomCreationScreenRoomIsEncrypted) != nil else {
                return BuildSettings.roomCreationScreenRoomIsEncrypted
            }
            return defaults.bool(forKey: UserDefaultsKeys.roomCreationScreenRoomIsEncrypted)
        } set {
            defaults.set(newValue, forKey: UserDefaultsKeys.roomCreationScreenRoomIsEncrypted)
        }
    }
    var roomCreationScreenAllowRoomTypeConfiguration: Bool {
        get {
            guard defaults.object(forKey: UserDefaultsKeys.roomCreationScreenAllowRoomTypeConfiguration) != nil else {
                return BuildSettings.roomCreationScreenAllowRoomTypeConfiguration
            }
            return defaults.bool(forKey: UserDefaultsKeys.roomCreationScreenAllowRoomTypeConfiguration)
        } set {
            defaults.set(newValue, forKey: UserDefaultsKeys.roomCreationScreenAllowRoomTypeConfiguration)
        }
    }
    var roomCreationScreenRoomIsPublic: Bool {
        get {
            guard defaults.object(forKey: UserDefaultsKeys.roomCreationScreenRoomIsPublic) != nil else {
                return BuildSettings.roomCreationScreenRoomIsPublic
            }
            return defaults.bool(forKey: UserDefaultsKeys.roomCreationScreenRoomIsPublic)
        } set {
            defaults.set(newValue, forKey: UserDefaultsKeys.roomCreationScreenRoomIsPublic)
        }
    }

    // MARK: Features

    var allowInviteExernalUsers: Bool {
        get {
            guard defaults.object(forKey: UserDefaultsKeys.allowInviteExernalUsers) != nil else {
                return BuildSettings.allowInviteExernalUsers
            }
            return defaults.bool(forKey: UserDefaultsKeys.allowInviteExernalUsers)
        } set {
            defaults.set(newValue, forKey: UserDefaultsKeys.allowInviteExernalUsers)
        }
    }
    
    // MARK: - Main Tabs
    
    var homeScreenShowFavouritesTab: Bool {
        get {
            guard defaults.object(forKey: UserDefaultsKeys.homeScreenShowFavouritesTab) != nil else {
                return BuildSettings.homeScreenShowFavouritesTab
            }
            return defaults.bool(forKey: UserDefaultsKeys.homeScreenShowFavouritesTab)
        } set {
            defaults.set(newValue, forKey: UserDefaultsKeys.homeScreenShowFavouritesTab)
        }
    }
    var homeScreenShowPeopleTab: Bool {
        get {
            guard defaults.object(forKey: UserDefaultsKeys.homeScreenShowPeopleTab) != nil else {
                return BuildSettings.homeScreenShowPeopleTab
            }
            return defaults.bool(forKey: UserDefaultsKeys.homeScreenShowPeopleTab)
        } set {
            defaults.set(newValue, forKey: UserDefaultsKeys.homeScreenShowPeopleTab)
        }
    }
    var homeScreenShowRoomsTab: Bool {
        get {
            guard defaults.object(forKey: UserDefaultsKeys.homeScreenShowRoomsTab) != nil else {
                return BuildSettings.homeScreenShowRoomsTab
            }
            return defaults.bool(forKey: UserDefaultsKeys.homeScreenShowRoomsTab)
        } set {
            defaults.set(newValue, forKey: UserDefaultsKeys.homeScreenShowRoomsTab)
        }
    }
    var homeScreenShowCommunitiesTab: Bool {
        get {
            guard defaults.object(forKey: UserDefaultsKeys.homeScreenShowCommunitiesTab) != nil else {
                return BuildSettings.homeScreenShowCommunitiesTab
            }
            return defaults.bool(forKey: UserDefaultsKeys.homeScreenShowCommunitiesTab)
        } set {
            defaults.set(newValue, forKey: UserDefaultsKeys.homeScreenShowCommunitiesTab)
        }
    }

    // MARK: General Settings
    
    var settingsScreenShowChangePassword: Bool {
        get {
            guard defaults.object(forKey: UserDefaultsKeys.settingsScreenShowChangePassword) != nil else {
                return BuildSettings.settingsScreenShowChangePassword
            }
            return defaults.bool(forKey: UserDefaultsKeys.settingsScreenShowChangePassword)
        } set {
            defaults.set(newValue, forKey: UserDefaultsKeys.settingsScreenShowChangePassword)
        }
    }
    var settingsScreenShowInviteFriends: Bool {
        get {
            guard defaults.object(forKey: UserDefaultsKeys.settingsScreenShowInviteFriends) != nil else {
                return BuildSettings.settingsScreenShowInviteFriends
            }
            return defaults.bool(forKey: UserDefaultsKeys.settingsScreenShowInviteFriends)
        } set {
            defaults.set(newValue, forKey: UserDefaultsKeys.settingsScreenShowInviteFriends)
        }
    }
    var settingsScreenShowEnableStunServerFallback: Bool {
        get {
            guard defaults.object(forKey: UserDefaultsKeys.settingsScreenShowInviteFriends) != nil else {
                return BuildSettings.settingsScreenShowEnableStunServerFallback
            }
            return defaults.bool(forKey: UserDefaultsKeys.settingsScreenShowEnableStunServerFallback)
        } set {
            defaults.set(newValue, forKey: UserDefaultsKeys.settingsScreenShowEnableStunServerFallback)
        }
    }
    var settingsSecurityScreenShowSessions: Bool {
        get {
            guard defaults.object(forKey: UserDefaultsKeys.settingsSecurityScreenShowSessions) != nil else {
                return BuildSettings.settingsSecurityScreenShowSessions
            }
            return defaults.bool(forKey: UserDefaultsKeys.settingsSecurityScreenShowSessions)
        } set {
            defaults.set(newValue, forKey: UserDefaultsKeys.settingsSecurityScreenShowSessions)
        }
    }
    var settingsSecurityScreenShowSetupBackup: Bool {
        get {
            guard defaults.object(forKey: UserDefaultsKeys.settingsSecurityScreenShowSetupBackup) != nil else {
                return BuildSettings.settingsSecurityScreenShowSetupBackup
            }
            return defaults.bool(forKey: UserDefaultsKeys.settingsSecurityScreenShowSetupBackup)
        } set {
            defaults.set(newValue, forKey: UserDefaultsKeys.settingsSecurityScreenShowSetupBackup)
        }
    }
    var settingsSecurityScreenShowRestoreBackup: Bool {
        get {
            guard defaults.object(forKey: UserDefaultsKeys.settingsSecurityScreenShowRestoreBackup) != nil else {
                return BuildSettings.settingsSecurityScreenShowRestoreBackup
            }
            return defaults.bool(forKey: UserDefaultsKeys.settingsSecurityScreenShowRestoreBackup)
        } set {
            defaults.set(newValue, forKey: UserDefaultsKeys.settingsSecurityScreenShowRestoreBackup)
        }
    }
    var settingsSecurityScreenShowDeleteBackup: Bool {
        get {
            guard defaults.object(forKey: UserDefaultsKeys.settingsSecurityScreenShowDeleteBackup) != nil else {
                return BuildSettings.settingsSecurityScreenShowDeleteBackup
            }
            return defaults.bool(forKey: UserDefaultsKeys.settingsSecurityScreenShowDeleteBackup)
        } set {
            defaults.set(newValue, forKey: UserDefaultsKeys.settingsSecurityScreenShowDeleteBackup)
        }
    }
    var settingsSecurityScreenShowCryptographyInfo: Bool {
        get {
            guard defaults.object(forKey: UserDefaultsKeys.settingsSecurityScreenShowCryptographyInfo) != nil else {
                return BuildSettings.settingsSecurityScreenShowCryptographyInfo
            }
            return defaults.bool(forKey: UserDefaultsKeys.settingsSecurityScreenShowCryptographyInfo)
        } set {
            defaults.set(newValue, forKey: UserDefaultsKeys.settingsSecurityScreenShowCryptographyInfo)
        }
    }
    var settingsSecurityScreenShowCryptographyExport: Bool {
        get {
            guard defaults.object(forKey: UserDefaultsKeys.settingsSecurityScreenShowCryptographyExport) != nil else {
                return BuildSettings.settingsSecurityScreenShowCryptographyExport
            }
            return defaults.bool(forKey: UserDefaultsKeys.settingsSecurityScreenShowCryptographyExport)
        } set {
            defaults.set(newValue, forKey: UserDefaultsKeys.settingsSecurityScreenShowCryptographyExport)
        }
    }
    var settingsSecurityScreenShowAdvancedUnverifiedDevices: Bool {
        get {
            guard defaults.object(forKey: UserDefaultsKeys.settingsSecurityScreenShowAdvancedUnverifiedDevices) != nil else {
                return BuildSettings.settingsSecurityScreenShowAdvancedUnverifiedDevices
            }
            return defaults.bool(forKey: UserDefaultsKeys.settingsSecurityScreenShowAdvancedUnverifiedDevices)
        } set {
            defaults.set(newValue, forKey: UserDefaultsKeys.settingsSecurityScreenShowAdvancedUnverifiedDevices)
        }
    }
}<|MERGE_RESOLUTION|>--- conflicted
+++ resolved
@@ -51,14 +51,11 @@
         static let roomCreationScreenAllowRoomTypeConfiguration = "roomCreationScreenAllowRoomTypeConfiguration"
         static let roomCreationScreenRoomIsPublic = "roomCreationScreenRoomIsPublic"
         static let allowInviteExernalUsers = "allowInviteExernalUsers"
-<<<<<<< HEAD
         static let enableRingingForGroupCalls = "enableRingingForGroupCalls"
-=======
         static let homeScreenShowFavouritesTab = "homeScreenShowFavouritesTab"
         static let homeScreenShowPeopleTab = "homeScreenShowPeopleTab"
         static let homeScreenShowRoomsTab = "homeScreenShowRoomsTab"
         static let homeScreenShowCommunitiesTab = "homeScreenShowCommunitiesTab"
->>>>>>> aa515639
     }
     
     static let shared = RiotSettings()
