/*
 Copyright 2020 New Vector Ltd
 
 Licensed under the Apache License, Version 2.0 (the "License");
 you may not use this file except in compliance with the License.
 You may obtain a copy of the License at
 
 http://www.apache.org/licenses/LICENSE-2.0
 
 Unless required by applicable law or agreed to in writing, software
 distributed under the License is distributed on an "AS IS" BASIS,
 WITHOUT WARRANTIES OR CONDITIONS OF ANY KIND, either express or implied.
 See the License for the specific language governing permissions and
 limitations under the License.
 */

import UserNotifications
import MatrixKit
import MatrixSDK

class NotificationService: UNNotificationServiceExtension {
    
    //  MARK: - Properties
    
    /// Content handlers. Keys are eventId's
    private var contentHandlers: [String: ((UNNotificationContent) -> Void)] = [:]
    
    /// Flags to indicate there is an ongoing VoIP Push request for events. Keys are eventId's
    private var ongoingVoIPPushRequests: [String: Bool] = [:]
    
    private var userAccount: MXKAccount?
    
    /// Best attempt contents. Will be updated incrementally, if something fails during the process, this best attempt content will be showed as notification. Keys are eventId's
    private var bestAttemptContents: [String: UNMutableNotificationContent] = [:]
    
    private static var backgroundSyncService: MXBackgroundSyncService!
    private var showDecryptedContentInNotifications: Bool {
        return RiotSettings.shared.showDecryptedContentInNotifications
    }
    private lazy var configuration: Configurable = {
        return CommonConfiguration()
    }()
    private static var isLoggerInitialized: Bool = false
    private lazy var pushGatewayRestClient: MXPushGatewayRestClient = {
        let url = URL(string: BuildSettings.serverConfigSygnalAPIUrlString)!
        return MXPushGatewayRestClient(pushGateway: url.scheme! + "://" + url.host!, andOnUnrecognizedCertificateBlock: nil)
    }()
    private var pushNotificationStore: PushNotificationStore = PushNotificationStore()
    private let localAuthenticationService = LocalAuthenticationService(pinCodePreferences: .shared)
    
    //  MARK: - Method Overrides
    
    override func didReceive(_ request: UNNotificationRequest, withContentHandler contentHandler: @escaping (UNNotificationContent) -> Void) {
        let userInfo = request.content.userInfo

        // Set static application settings
        configuration.setupSettings()
        
        if DataProtectionHelper.isDeviceInRebootedAndLockedState(appGroupIdentifier: MXSDKOptions.sharedInstance().applicationGroupIdentifier) {
            //  kill the process in this state, this leads for the notification to be displayed as came from APNS
            exit(0)
        }
        
        //  setup logs
        setupLogger()
        
        NSLog(" ")
        NSLog(" ")
        NSLog("################################################################################")
        NSLog("[NotificationService] Instance: \(self), thread: \(Thread.current)")
        NSLog("[NotificationService] Payload came: \(userInfo)")
        
        //  log memory at the beginning of the process
        logMemory()
        
        UNUserNotificationCenter.current().removeUnwantedNotifications()
        
        //  check if this is a Matrix notification
        guard let roomId = userInfo["room_id"] as? String, let eventId = userInfo["event_id"] as? String else {
            //  it's not a Matrix notification, do not change the content
            NSLog("[NotificationService] didReceiveRequest: This is not a Matrix notification.")
            contentHandler(request.content)
            return
        }
        
        //  save this content as fallback content
        guard let content = request.content.mutableCopy() as? UNMutableNotificationContent else {
            return
        }
        
        //  read badge from "unread_count"
        //  no need to check before, if it's nil, the badge will remain unchanged
        content.badge = userInfo["unread_count"] as? NSNumber
        
        bestAttemptContents[eventId] = content
        contentHandlers[eventId] = contentHandler
        
        //  setup user account
        setup(withRoomId: roomId, eventId: eventId) {
            //  preprocess the payload, will attempt to fetch room display name
            self.preprocessPayload(forEventId: eventId, roomId: roomId)
            //  fetch the event first
            self.fetchEvent(withEventId: eventId, roomId: roomId)
        }
    }
    
    override func serviceExtensionTimeWillExpire() {
        // Called just before the extension will be terminated by the system.
        // Use this as an opportunity to deliver your "best attempt" at modified content, otherwise the original push payload will be used.
        
        NSLog("[NotificationService] serviceExtensionTimeWillExpire")
        //  No-op here. If the process is killed by the OS due to time limit, it will also show the notification with the original content.
    }
    
    deinit {
        NSLog("[NotificationService] deinit for \(self)");
        self.logMemory()
        NSLog(" ")
    }
    
    
    //  MARK: - Private
    
    private func logMemory() {
        NSLog("[NotificationService] Memory: footprint: \(MXMemory.formattedMemoryFootprint()) - available: \(MXMemory.formattedMemoryAvailable())")
    }
    
    private func setupLogger() {
        if !NotificationService.isLoggerInitialized {
            if isatty(STDERR_FILENO) == 0 {
                MXLogger.setSubLogName("nse")
                let sizeLimit: UInt = 10 * 1024 * 1024; // 10MB
                MXLogger.redirectNSLog(toFiles: true, numberOfFiles: 100, sizeLimit: sizeLimit)
            }
            NotificationService.isLoggerInitialized = true
        }
    }
    
    private func setup(withRoomId roomId: String, eventId: String, completion: @escaping () -> Void) {
        MXKAccountManager.shared()?.forceReloadAccounts()
        self.userAccount = MXKAccountManager.shared()?.activeAccounts.first
        if let userAccount = userAccount {
            if NotificationService.backgroundSyncService == nil {
                NSLog("[NotificationService] setup: MXBackgroundSyncService init: BEFORE")
                self.logMemory()
                NotificationService.backgroundSyncService = MXBackgroundSyncService(withCredentials: userAccount.mxCredentials)
                NSLog("[NotificationService] setup: MXBackgroundSyncService init: AFTER")
                self.logMemory()
            }
            completion()
        } else {
            NSLog("[NotificationService] setup: No active accounts")
            fallbackToBestAttemptContent(forEventId: eventId)
        }
    }
    
    /// Attempts to preprocess payload and attach room display name to the best attempt content
    /// - Parameters:
    ///   - eventId: Event identifier to mutate best attempt content
    ///   - roomId: Room identifier to fetch display name
    private func preprocessPayload(forEventId eventId: String, roomId: String) {
        if localAuthenticationService.isProtectionSet {
            NSLog("[NotificationService] preprocessPayload: Do not preprocess because app protection is set")
            return
        }
        guard let roomSummary = NotificationService.backgroundSyncService.roomSummary(forRoomId: roomId) else { return }
        guard let roomDisplayName = roomSummary.displayname else { return }
        if roomSummary.isDirect == true {
            bestAttemptContents[eventId]?.body = NSString.localizedUserNotificationString(forKey: "MESSAGE_FROM_X", arguments: [roomDisplayName as Any])
        } else {
            bestAttemptContents[eventId]?.body = NSString.localizedUserNotificationString(forKey: "MESSAGE_IN_X", arguments: [roomDisplayName as Any])
        }
    }
    
    private func fetchEvent(withEventId eventId: String, roomId: String, allowSync: Bool = true) {
        NSLog("[NotificationService] fetchEvent")
        
        NotificationService.backgroundSyncService.event(withEventId: eventId,
                                                        inRoom: roomId,
                                                        completion: { (response) in
                                                            switch response {
                                                            case .success(let event):
                                                                NSLog("[NotificationService] fetchEvent: Event fetched successfully")
                                                                self.processEvent(event)
                                                            case .failure(let error):
                                                                NSLog("[NotificationService] fetchEvent: error: \(error)")
                                                                self.fallbackToBestAttemptContent(forEventId: eventId)
                                                            }
                                                        })
    }
    
    private func processEvent(_ event: MXEvent) {
        guard let content = bestAttemptContents[event.eventId], let userAccount = userAccount else {
            self.fallbackToBestAttemptContent(forEventId: event.eventId)
            return
        }
        
        self.notificationContent(forEvent: event, forAccount: userAccount) { (notificationContent) in
            var isUnwantedNotification = false
            
            // Modify the notification content here...
            if let newContent = notificationContent {
                content.title = newContent.title
                content.subtitle = newContent.subtitle
                content.body = newContent.body
                content.threadIdentifier = newContent.threadIdentifier
                content.categoryIdentifier = newContent.categoryIdentifier
                content.userInfo = newContent.userInfo
                content.sound = newContent.sound
            } else {
                //  this is an unwanted notification, mark as to be deleted when app is foregrounded again OR a new push came
                content.categoryIdentifier = Constants.toBeRemovedNotificationCategoryIdentifier
                isUnwantedNotification = true
            }
            
            //  modify the best attempt content, to be able to use in future
            self.bestAttemptContents[event.eventId] = content
            
            if self.ongoingVoIPPushRequests[event.eventId] == true {
                //  There is an ongoing VoIP Push request for this event, wait for it to be completed.
                //  When it completes, it'll continue with the bestAttemptContent.
                return
            } else {
                NSLog("[NotificationService] processEvent: Calling content handler for: \(String(describing: event.eventId)), isUnwanted: \(isUnwantedNotification)")
                self.contentHandlers[event.eventId]?(content)
                //  clear maps
                self.contentHandlers.removeValue(forKey: event.eventId)
                self.bestAttemptContents.removeValue(forKey: event.eventId)
                
                // We are done for this push
                NSLog("--------------------------------------------------------------------------------")
            }
        }
    }
    
    private func fallbackToBestAttemptContent(forEventId eventId: String) {
        NSLog("[NotificationService] fallbackToBestAttemptContent: method called.")
        
        guard let content = bestAttemptContents[eventId] else {
            NSLog("[NotificationService] fallbackToBestAttemptContent: Best attempt content is missing.")
            return
        }
        
        //  call contentHandler
        contentHandlers[eventId]?(content)
        //  clear maps
        contentHandlers.removeValue(forKey: eventId)
        bestAttemptContents.removeValue(forKey: eventId)
        
        // We are done for this push
        NSLog("--------------------------------------------------------------------------------")
    }
    
    private func notificationContent(forEvent event: MXEvent, forAccount account: MXKAccount, onComplete: @escaping (UNNotificationContent?) -> Void) {
        guard let content = event.content, content.count > 0 else {
            NSLog("[NotificationService] notificationContentForEvent: empty event content")
            onComplete(nil)
            return
        }
        
        let roomId = event.roomId!
        let isRoomMentionsOnly = NotificationService.backgroundSyncService.isRoomMentionsOnly(roomId)
        let roomSummary = NotificationService.backgroundSyncService.roomSummary(forRoomId: roomId)
        
        NSLog("[NotificationService] notificationContentForEvent: Attempt to fetch the room state")
        
        self.context(ofEvent: event, inRoom: roomId, completion: { (response) in
            switch response {
                case .success(let (roomState, eventSenderName)):
                    var notificationTitle: String?
                    var notificationBody: String?
                    
                    var threadIdentifier: String? = roomId
                    let currentUserId = account.mxCredentials.userId
                    let roomDisplayName = roomSummary?.displayname
                    let pushRule = NotificationService.backgroundSyncService.pushRule(matching: event, roomState: roomState)
                    
                    switch event.eventType {
                        case .callInvite:
                            let offer = event.content["offer"] as? [AnyHashable: Any]
                            let sdp = offer?["sdp"] as? String
                            let isVideoCall = sdp?.contains("m=video") ?? false
                            
                            if isVideoCall {
                                notificationBody = NSString.localizedUserNotificationString(forKey: "VIDEO_CALL_FROM_USER", arguments: [eventSenderName as Any])
                            } else {
                                notificationBody = NSString.localizedUserNotificationString(forKey: "VOICE_CALL_FROM_USER", arguments: [eventSenderName as Any])
                            }
                            
                            // call notifications should stand out from normal messages, so we don't stack them
                            threadIdentifier = nil
                            self.sendVoipPush(forEvent: event)
                        case .roomMessage, .roomEncrypted:
                            if isRoomMentionsOnly {
                                // A local notification will be displayed only for highlighted notification.
                                var isHighlighted = false
                                
                                // Check whether is there an highlight tweak on it
                                for ruleAction in pushRule?.actions ?? [] {
                                    guard let action = ruleAction as? MXPushRuleAction else { continue }
                                    guard action.actionType == MXPushRuleActionTypeSetTweak else { continue }
                                    guard action.parameters["set_tweak"] as? String == "highlight" else { continue }
                                    // Check the highlight tweak "value"
                                    // If not present, highlight. Else check its value before highlighting
                                    if nil == action.parameters["value"] || true == (action.parameters["value"] as? Bool) {
                                        isHighlighted = true
                                        break
                                    }
                                }
                                
                                if !isHighlighted {
                                    // Ignore this notif.
                                    NSLog("[NotificationService] notificationContentForEvent: Ignore non highlighted notif in mentions only room")
                                    onComplete(nil)
                                    return
                                }
                            }
                            
                            var msgType = event.content["msgtype"] as? String
                            let messageContent = event.content["body"] as? String
                            
                            if event.isEncrypted && !self.showDecryptedContentInNotifications {
                                // Hide the content
                                msgType = nil
                            }
                            
                            // Display the room name only if it is different than the sender name
                            if roomDisplayName != nil && roomDisplayName != eventSenderName {
                                notificationTitle = NSString.localizedUserNotificationString(forKey: "MSG_FROM_USER_IN_ROOM_TITLE", arguments: [eventSenderName as Any, roomDisplayName as Any])
                                
                                if msgType == kMXMessageTypeText {
                                    notificationBody = messageContent
                                } else if msgType == kMXMessageTypeEmote {
                                    notificationBody = NSString.localizedUserNotificationString(forKey: "ACTION_FROM_USER", arguments: [eventSenderName as Any, messageContent as Any])
                                } else if msgType == kMXMessageTypeImage {
                                    notificationBody = NSString.localizedUserNotificationString(forKey: "IMAGE_FROM_USER", arguments: [eventSenderName as Any, messageContent as Any])
                                } else {
                                    // Encrypted messages falls here
                                    notificationBody = NSString.localizedUserNotificationString(forKey: "MESSAGE", arguments: [])
                                }
                            } else {
                                notificationTitle = eventSenderName
                                
                                switch msgType {
                                    case kMXMessageTypeText:
                                        notificationBody = messageContent
                                        break
                                    case kMXMessageTypeEmote:
                                        notificationBody = NSString.localizedUserNotificationString(forKey: "ACTION_FROM_USER", arguments: [eventSenderName as Any, messageContent as Any])
                                        break
                                    case kMXMessageTypeImage:
                                        notificationBody = NSString.localizedUserNotificationString(forKey: "IMAGE_FROM_USER", arguments: [eventSenderName as Any, messageContent as Any])
                                        break
                                    default:
                                        // Encrypted messages falls here
                                        notificationBody = NSString.localizedUserNotificationString(forKey: "MESSAGE", arguments: [])
                                        break
                                }
                            }
                            break
                        case .roomMember:
                            if roomDisplayName != nil && roomDisplayName != eventSenderName {
                                notificationBody = NSString.localizedUserNotificationString(forKey: "USER_INVITE_TO_NAMED_ROOM", arguments: [eventSenderName as Any, roomDisplayName as Any])
                            } else {
                                notificationBody = NSString.localizedUserNotificationString(forKey: "USER_INVITE_TO_CHAT", arguments: [eventSenderName as Any])
                            }
                        case .sticker:
                            if roomDisplayName != nil && roomDisplayName != eventSenderName {
                                notificationTitle = NSString.localizedUserNotificationString(forKey: "MSG_FROM_USER_IN_ROOM_TITLE", arguments: [eventSenderName as Any, roomDisplayName as Any])
                            } else {
                                notificationTitle = eventSenderName
                            }
                            
                            notificationBody = NSString.localizedUserNotificationString(forKey: "STICKER_FROM_USER", arguments: [eventSenderName as Any])
                        default:
                            break
                    }
                    
                    if self.localAuthenticationService.isProtectionSet {
                        NSLog("[NotificationService] notificationContentForEvent: Resetting title and body because app protection is set")
                        notificationBody = NSString.localizedUserNotificationString(forKey: "MESSAGE_PROTECTED", arguments: [])
                        notificationTitle = nil
                    }
                    
                    guard notificationBody != nil else {
                        NSLog("[NotificationService] notificationContentForEvent: notificationBody is nil")
                        onComplete(nil)
                        return
                    }
                    
<<<<<<< HEAD
                    notificationBody = NSString.localizedUserNotificationString(forKey: "STICKER_FROM_USER", arguments: [eventSenderName as Any])
                case .custom:
                    if event.type == kWidgetMatrixEventTypeString || event.type == kWidgetModularEventTypeString {
                        if let content = event.content, let type = content["type"] as? String {
                            if type == kWidgetTypeJitsiV1 || type == kWidgetTypeJitsiV2 {
                                notificationBody = NSString.localizedUserNotificationString(forKey: "GROUP_CALL_STARTED_IN_ROOM", arguments: [eventSenderName as Any, roomDisplayName as Any])
                                
                                // call notifications should stand out from normal messages, so we don't stack them
                                threadIdentifier = nil
                                //  only send VoIP pushes if ringing is enabled for group calls
                                if RiotSettings.shared.enableRingingForGroupCalls {
                                    self.sendVoipPush(forEvent: event)
                                }
                            }
                        }
                    }
                default:
                    break
                }
                
                if self.localAuthenticationService.isProtectionSet {
                    NSLog("[NotificationService] notificationContentForEvent: Resetting title and body because app protection is set")
                    notificationBody = NSString.localizedUserNotificationString(forKey: "MESSAGE_PROTECTED", arguments: [])
                    notificationTitle = nil
                }
                
                guard notificationBody != nil else {
                    NSLog("[NotificationService] notificationContentForEvent: notificationBody is nil")
=======
                    let notificationContent = self.notificationContent(withTitle: notificationTitle,
                                                                       body: notificationBody,
                                                                       threadIdentifier: threadIdentifier,
                                                                       userId: currentUserId,
                                                                       event: event,
                                                                       pushRule: pushRule)
                    
                    NSLog("[NotificationService] notificationContentForEvent: Calling onComplete.")
                    onComplete(notificationContent)
                case .failure(let error):
                    NSLog("[NotificationService] notificationContentForEvent: error: \(error)")
>>>>>>> aa515639
                    onComplete(nil)
            }
        })
    }
    
    /// Get the context of an event.
    /// - Parameters:
    ///   - event: the event
    ///   - roomId: the id of the room of the event.
    ///   - completion: Completion block that will return the room state and the sender display name.
    private func context(ofEvent event: MXEvent, inRoom roomId: String,
                    completion: @escaping (MXResponse<(MXRoomState, String)>) -> Void) {
        // First get the room state
        NotificationService.backgroundSyncService.roomState(forRoomId: roomId) { (response) in
            switch response {
                case .success(let roomState):
                    // Extract the member name from room state member
                    let eventSender = event.sender!
                    let eventSenderName = roomState.members.memberName(eventSender) ?? eventSender
                    
                    // Check if we are happy with it
                    if eventSenderName != eventSender
                        || roomState.members.member(withUserId: eventSender) != nil {
                        completion(.success((roomState, eventSenderName)))
                        return
                    }
                    
                    // Else, if the room member is not known, use the user profile to avoid to display a Matrix id
                    NotificationService.backgroundSyncService.profile(ofMember: eventSender, inRoom: roomId) { (response) in
                        switch response {
                            case .success((let displayName, _)):
                                guard let displayName = displayName else {
                                    completion(.success((roomState, eventSender)))
                                    return
                                }
                                completion(.success((roomState, displayName)))

                            case .failure(_):
                                completion(.success((roomState, eventSender)))
                        }
                    }
                case .failure(let error):
                    completion(.failure(error))
            }
        }
    }
    
    private func notificationContent(withTitle title: String?,
                                     body: String?,
                                     threadIdentifier: String?,
                                     userId: String?,
                                     event: MXEvent,
                                     pushRule: MXPushRule?) -> UNNotificationContent {
        let notificationContent = UNMutableNotificationContent()
        
        if let title = title {
            notificationContent.title = title
        }
        if let body = body {
            notificationContent.body = body
        }
        if let threadIdentifier = threadIdentifier {
            notificationContent.threadIdentifier = threadIdentifier
        }
        if let categoryIdentifier = self.notificationCategoryIdentifier(forEvent: event) {
            notificationContent.categoryIdentifier = categoryIdentifier
        }
        if let soundName = notificationSoundName(fromPushRule: pushRule) {
            notificationContent.sound = UNNotificationSound(named: UNNotificationSoundName(rawValue: soundName))
        }
        notificationContent.userInfo = notificationUserInfo(forEvent: event, andUserId: userId)
        
        return notificationContent
    }
    
    private func notificationUserInfo(forEvent event: MXEvent, andUserId userId: String?) -> [AnyHashable: Any] {
        var notificationUserInfo: [AnyHashable: Any] = [
            "type": "full",
            "room_id": event.roomId as Any,
            "event_id": event.eventId as Any
        ]
        if let userId = userId {
            notificationUserInfo["user_id"] = userId
        }
        return notificationUserInfo
    }
    
    private func notificationSoundName(fromPushRule pushRule: MXPushRule?) -> String? {
        var soundName: String?
        
        // Set sound name based on the value provided in action of MXPushRule
        for ruleAction in pushRule?.actions ?? [] {
            guard let action = ruleAction as? MXPushRuleAction else { continue }
            guard action.actionType == MXPushRuleActionTypeSetTweak else { continue }
            guard action.parameters["set_tweak"] as? String == "sound" else { continue }
            soundName = action.parameters["value"] as? String
            if soundName == "default" {
                soundName = "message.caf"
            }
        }
        
        NSLog("Sound name: \(String(describing: soundName))")
        
        return soundName
    }
    
    private func notificationCategoryIdentifier(forEvent event: MXEvent) -> String? {
        let isNotificationContentShown = (!event.isEncrypted || self.showDecryptedContentInNotifications)
            && !localAuthenticationService.isProtectionSet
        
        guard isNotificationContentShown else {
            return Constants.toBeRemovedNotificationCategoryIdentifier
        }
        
        if event.eventType == .callInvite {
            return Constants.callInviteNotificationCategoryIdentifier
        }
        
        guard event.eventType == .roomMessage || event.eventType == .roomEncrypted else {
            return Constants.toBeRemovedNotificationCategoryIdentifier
        }
        
        return "QUICK_REPLY"
    }
    
    /// Attempts to send trigger a VoIP push for the given event
    /// - Parameter event: The call invite event.
    private func sendVoipPush(forEvent event: MXEvent) {
        guard let token = pushNotificationStore.pushKitToken else {
            return
        }
        
        pushNotificationStore.lastCallInvite = event
        
        ongoingVoIPPushRequests[event.eventId] = true
        
        let appId = BuildSettings.pushKitAppId
        
        pushGatewayRestClient.notifyApp(withId: appId, pushToken: token, eventId: event.eventId, roomId: event.roomId, eventType: nil, sender: event.sender, success: { [weak self] (rejected) in
            NSLog("[NotificationService] sendVoipPush succeeded, rejected tokens: \(rejected)")
            
            guard let self = self else { return }
            self.ongoingVoIPPushRequests.removeValue(forKey: event.eventId)
            
            self.fallbackToBestAttemptContent(forEventId: event.eventId)
        }) { [weak self] (error) in
            NSLog("[NotificationService] sendVoipPush failed with error: \(error)")
            
            guard let self = self else { return }
            self.ongoingVoIPPushRequests.removeValue(forKey: event.eventId)
            
            self.fallbackToBestAttemptContent(forEventId: event.eventId)
        }
    }
    
}<|MERGE_RESOLUTION|>--- conflicted
+++ resolved
@@ -372,6 +372,21 @@
                             }
                             
                             notificationBody = NSString.localizedUserNotificationString(forKey: "STICKER_FROM_USER", arguments: [eventSenderName as Any])
+                        case .custom:
+                            if event.type == kWidgetMatrixEventTypeString || event.type == kWidgetModularEventTypeString {
+                                if let content = event.content, let type = content["type"] as? String {
+                                    if type == kWidgetTypeJitsiV1 || type == kWidgetTypeJitsiV2 {
+                                        notificationBody = NSString.localizedUserNotificationString(forKey: "GROUP_CALL_STARTED_IN_ROOM", arguments: [eventSenderName as Any, roomDisplayName as Any])
+                                        
+                                        // call notifications should stand out from normal messages, so we don't stack them
+                                        threadIdentifier = nil
+                                        //  only send VoIP pushes if ringing is enabled for group calls
+                                        if RiotSettings.shared.enableRingingForGroupCalls {
+                                            self.sendVoipPush(forEvent: event)
+                                        }
+                                    }
+                                }
+                            }
                         default:
                             break
                     }
@@ -388,36 +403,6 @@
                         return
                     }
                     
-<<<<<<< HEAD
-                    notificationBody = NSString.localizedUserNotificationString(forKey: "STICKER_FROM_USER", arguments: [eventSenderName as Any])
-                case .custom:
-                    if event.type == kWidgetMatrixEventTypeString || event.type == kWidgetModularEventTypeString {
-                        if let content = event.content, let type = content["type"] as? String {
-                            if type == kWidgetTypeJitsiV1 || type == kWidgetTypeJitsiV2 {
-                                notificationBody = NSString.localizedUserNotificationString(forKey: "GROUP_CALL_STARTED_IN_ROOM", arguments: [eventSenderName as Any, roomDisplayName as Any])
-                                
-                                // call notifications should stand out from normal messages, so we don't stack them
-                                threadIdentifier = nil
-                                //  only send VoIP pushes if ringing is enabled for group calls
-                                if RiotSettings.shared.enableRingingForGroupCalls {
-                                    self.sendVoipPush(forEvent: event)
-                                }
-                            }
-                        }
-                    }
-                default:
-                    break
-                }
-                
-                if self.localAuthenticationService.isProtectionSet {
-                    NSLog("[NotificationService] notificationContentForEvent: Resetting title and body because app protection is set")
-                    notificationBody = NSString.localizedUserNotificationString(forKey: "MESSAGE_PROTECTED", arguments: [])
-                    notificationTitle = nil
-                }
-                
-                guard notificationBody != nil else {
-                    NSLog("[NotificationService] notificationContentForEvent: notificationBody is nil")
-=======
                     let notificationContent = self.notificationContent(withTitle: notificationTitle,
                                                                        body: notificationBody,
                                                                        threadIdentifier: threadIdentifier,
@@ -429,7 +414,6 @@
                     onComplete(notificationContent)
                 case .failure(let error):
                     NSLog("[NotificationService] notificationContentForEvent: error: \(error)")
->>>>>>> aa515639
                     onComplete(nil)
             }
         })
